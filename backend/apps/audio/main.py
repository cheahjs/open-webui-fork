import os
import logging
from fastapi import (
    FastAPI,
    Request,
    Depends,
    HTTPException,
    status,
    UploadFile,
    File,
    Form,
)

from fastapi.responses import StreamingResponse, JSONResponse, FileResponse

from fastapi.middleware.cors import CORSMiddleware
from faster_whisper import WhisperModel
from pydantic import BaseModel

import uuid
import requests
import hashlib
from pathlib import Path
import json

from constants import ERROR_MESSAGES
from utils.utils import (
    decode_token,
    get_current_user,
    get_verified_user,
    get_admin_user,
)
from utils.misc import calculate_sha256

from config import (
    SRC_LOG_LEVELS,
    CACHE_DIR,
    UPLOAD_DIR,
    WHISPER_MODEL,
    WHISPER_MODEL_DIR,
    WHISPER_MODEL_AUTO_UPDATE,
    DEVICE_TYPE,
    AUDIO_STT_OPENAI_API_BASE_URL,
    AUDIO_STT_OPENAI_API_KEY,
    AUDIO_TTS_OPENAI_API_BASE_URL,
    AUDIO_TTS_OPENAI_API_KEY,
    AUDIO_STT_ENGINE,
    AUDIO_STT_MODEL,
    AUDIO_TTS_ENGINE,
    AUDIO_TTS_MODEL,
    AUDIO_TTS_VOICE,
    AppConfig,
)

log = logging.getLogger(__name__)
log.setLevel(SRC_LOG_LEVELS["AUDIO"])

app = FastAPI()
app.add_middleware(
    CORSMiddleware,
    allow_origins=["*"],
    allow_credentials=True,
    allow_methods=["*"],
    allow_headers=["*"],
)

app.state.config = AppConfig()

app.state.config.STT_OPENAI_API_BASE_URL = AUDIO_STT_OPENAI_API_BASE_URL
app.state.config.STT_OPENAI_API_KEY = AUDIO_STT_OPENAI_API_KEY
app.state.config.STT_ENGINE = AUDIO_STT_ENGINE
app.state.config.STT_MODEL = AUDIO_STT_MODEL

app.state.config.TTS_OPENAI_API_BASE_URL = AUDIO_TTS_OPENAI_API_BASE_URL
app.state.config.TTS_OPENAI_API_KEY = AUDIO_TTS_OPENAI_API_KEY
app.state.config.TTS_ENGINE = AUDIO_TTS_ENGINE
app.state.config.TTS_MODEL = AUDIO_TTS_MODEL
app.state.config.TTS_VOICE = AUDIO_TTS_VOICE

# setting device type for whisper model
whisper_device_type = DEVICE_TYPE if DEVICE_TYPE and DEVICE_TYPE == "cuda" else "cpu"
log.info(f"whisper_device_type: {whisper_device_type}")

SPEECH_CACHE_DIR = Path(CACHE_DIR).joinpath("./audio/speech/")
SPEECH_CACHE_DIR.mkdir(parents=True, exist_ok=True)


class TTSConfigForm(BaseModel):
    OPENAI_API_BASE_URL: str
    OPENAI_API_KEY: str
    ENGINE: str
    MODEL: str
    VOICE: str


class STTConfigForm(BaseModel):
    OPENAI_API_BASE_URL: str
    OPENAI_API_KEY: str
    ENGINE: str
    MODEL: str


class AudioConfigUpdateForm(BaseModel):
    tts: TTSConfigForm
    stt: STTConfigForm


from pydub import AudioSegment
from pydub.utils import mediainfo


def is_mp4_audio(file_path):
    """Check if the given file is an MP4 audio file."""
    if not os.path.isfile(file_path):
        print(f"File not found: {file_path}")
        return False

    info = mediainfo(file_path)
    if (
        info.get("codec_name") == "aac"
        and info.get("codec_type") == "audio"
        and info.get("codec_tag_string") == "mp4a"
    ):
        return True
    return False


def convert_mp4_to_wav(file_path, output_path):
    """Convert MP4 audio file to WAV format."""
    audio = AudioSegment.from_file(file_path, format="mp4")
    audio.export(output_path, format="wav")
    print(f"Converted {file_path} to {output_path}")


@app.get("/config")
async def get_audio_config(user=Depends(get_admin_user)):
    return {
        "tts": {
            "OPENAI_API_BASE_URL": app.state.config.TTS_OPENAI_API_BASE_URL,
            "OPENAI_API_KEY": app.state.config.TTS_OPENAI_API_KEY,
            "ENGINE": app.state.config.TTS_ENGINE,
            "MODEL": app.state.config.TTS_MODEL,
            "VOICE": app.state.config.TTS_VOICE,
        },
        "stt": {
            "OPENAI_API_BASE_URL": app.state.config.STT_OPENAI_API_BASE_URL,
            "OPENAI_API_KEY": app.state.config.STT_OPENAI_API_KEY,
            "ENGINE": app.state.config.STT_ENGINE,
            "MODEL": app.state.config.STT_MODEL,
        },
    }


@app.post("/config/update")
async def update_audio_config(
    form_data: AudioConfigUpdateForm, user=Depends(get_admin_user)
):
    app.state.config.TTS_OPENAI_API_BASE_URL = form_data.tts.OPENAI_API_BASE_URL
    app.state.config.TTS_OPENAI_API_KEY = form_data.tts.OPENAI_API_KEY
    app.state.config.TTS_ENGINE = form_data.tts.ENGINE
    app.state.config.TTS_MODEL = form_data.tts.MODEL
    app.state.config.TTS_VOICE = form_data.tts.VOICE

    app.state.config.STT_OPENAI_API_BASE_URL = form_data.stt.OPENAI_API_BASE_URL
    app.state.config.STT_OPENAI_API_KEY = form_data.stt.OPENAI_API_KEY
    app.state.config.STT_ENGINE = form_data.stt.ENGINE
    app.state.config.STT_MODEL = form_data.stt.MODEL

    return {
        "tts": {
            "OPENAI_API_BASE_URL": app.state.config.TTS_OPENAI_API_BASE_URL,
            "OPENAI_API_KEY": app.state.config.TTS_OPENAI_API_KEY,
            "ENGINE": app.state.config.TTS_ENGINE,
            "MODEL": app.state.config.TTS_MODEL,
            "VOICE": app.state.config.TTS_VOICE,
        },
        "stt": {
            "OPENAI_API_BASE_URL": app.state.config.STT_OPENAI_API_BASE_URL,
            "OPENAI_API_KEY": app.state.config.STT_OPENAI_API_KEY,
            "ENGINE": app.state.config.STT_ENGINE,
            "MODEL": app.state.config.STT_MODEL,
        },
    }


@app.post("/speech")
async def speech(request: Request, user=Depends(get_verified_user)):
    body = await request.body()
    name = hashlib.sha256(body).hexdigest()

    file_path = SPEECH_CACHE_DIR.joinpath(f"{name}.mp3")
    file_body_path = SPEECH_CACHE_DIR.joinpath(f"{name}.json")

    # Check if the file already exists in the cache
    if file_path.is_file():
        return FileResponse(file_path)

    headers = {}
    headers["Authorization"] = f"Bearer {app.state.config.TTS_OPENAI_API_KEY}"
    headers["Content-Type"] = "application/json"

    try:
        body = body.decode("utf-8")
        body = json.loads(body)
        body["model"] = app.state.config.TTS_MODEL
        body = json.dumps(body).encode("utf-8")
    except Exception as e:
        pass

    r = None
    try:
        r = requests.post(
            url=f"{app.state.config.TTS_OPENAI_API_BASE_URL}/audio/speech",
            data=body,
            headers=headers,
            stream=True,
        )

        r.raise_for_status()

        # Save the streaming content to a file
        with open(file_path, "wb") as f:
            for chunk in r.iter_content(chunk_size=8192):
                f.write(chunk)

        with open(file_body_path, "w") as f:
            json.dump(json.loads(body.decode("utf-8")), f)

        # Return the saved file
        return FileResponse(file_path)

    except Exception as e:
        log.exception(e)
        error_detail = "Open WebUI: Server Connection Error"
        if r is not None:
            try:
                res = r.json()
                if "error" in res:
                    error_detail = f"External: {res['error']['message']}"
            except:
                error_detail = f"External: {e}"

        raise HTTPException(
            status_code=r.status_code if r != None else 500,
            detail=error_detail,
        )


@app.post("/transcriptions")
def transcribe(
    file: UploadFile = File(...),
    user=Depends(get_current_user),
):
    log.info(f"file.content_type: {file.content_type}")

    if file.content_type not in ["audio/mpeg", "audio/wav"]:
        raise HTTPException(
            status_code=status.HTTP_400_BAD_REQUEST,
            detail=ERROR_MESSAGES.FILE_NOT_SUPPORTED,
        )

    try:
        ext = file.filename.split(".")[-1]

        id = uuid.uuid4()
        filename = f"{id}.{ext}"

        file_dir = f"{CACHE_DIR}/audio/transcriptions"
        os.makedirs(file_dir, exist_ok=True)
        file_path = f"{file_dir}/{filename}"

<<<<<<< HEAD
=======
        print(filename)

>>>>>>> 4ff17acc
        contents = file.file.read()
        with open(file_path, "wb") as f:
            f.write(contents)
            f.close()

        if app.state.config.STT_ENGINE == "":
            whisper_kwargs = {
                "model_size_or_path": WHISPER_MODEL,
                "device": whisper_device_type,
                "compute_type": "int8",
                "download_root": WHISPER_MODEL_DIR,
                "local_files_only": not WHISPER_MODEL_AUTO_UPDATE,
            }

            log.debug(f"whisper_kwargs: {whisper_kwargs}")

            try:
                model = WhisperModel(**whisper_kwargs)
            except:
                log.warning(
                    "WhisperModel initialization failed, attempting download with local_files_only=False"
                )
                whisper_kwargs["local_files_only"] = False
                model = WhisperModel(**whisper_kwargs)

            segments, info = model.transcribe(file_path, beam_size=5)
            log.info(
                "Detected language '%s' with probability %f"
                % (info.language, info.language_probability)
            )

            transcript = "".join([segment.text for segment in list(segments)])

            data = {"text": transcript.strip()}

<<<<<<< HEAD
        # save the transcript to a json file
        transcript_file = f"{file_dir}/{id}.json"
        with open(transcript_file, "w") as f:
            json.dump({"transcript": transcript}, f)

        return {"text": transcript.strip()}
=======
            # save the transcript to a json file
            transcript_file = f"{file_dir}/{id}.json"
            with open(transcript_file, "w") as f:
                json.dump(data, f)

            print(data)

            return data

        elif app.state.config.STT_ENGINE == "openai":
            if is_mp4_audio(file_path):
                print("is_mp4_audio")
                os.rename(file_path, file_path.replace(".wav", ".mp4"))
                # Convert MP4 audio file to WAV format
                convert_mp4_to_wav(file_path.replace(".wav", ".mp4"), file_path)

            headers = {"Authorization": f"Bearer {app.state.config.STT_OPENAI_API_KEY}"}

            files = {"file": (filename, open(file_path, "rb"))}
            data = {"model": "whisper-1"}

            print(files, data)

            r = None
            try:
                r = requests.post(
                    url=f"{app.state.config.STT_OPENAI_API_BASE_URL}/audio/transcriptions",
                    headers=headers,
                    files=files,
                    data=data,
                )

                r.raise_for_status()

                data = r.json()

                # save the transcript to a json file
                transcript_file = f"{file_dir}/{id}.json"
                with open(transcript_file, "w") as f:
                    json.dump(data, f)

                print(data)
                return data
            except Exception as e:
                log.exception(e)
                error_detail = "Open WebUI: Server Connection Error"
                if r is not None:
                    try:
                        res = r.json()
                        if "error" in res:
                            error_detail = f"External: {res['error']['message']}"
                    except:
                        error_detail = f"External: {e}"

                raise HTTPException(
                    status_code=r.status_code if r != None else 500,
                    detail=error_detail,
                )
>>>>>>> 4ff17acc

    except Exception as e:
        log.exception(e)

        raise HTTPException(
            status_code=status.HTTP_400_BAD_REQUEST,
            detail=ERROR_MESSAGES.DEFAULT(e),
        )<|MERGE_RESOLUTION|>--- conflicted
+++ resolved
@@ -269,11 +269,8 @@
         os.makedirs(file_dir, exist_ok=True)
         file_path = f"{file_dir}/{filename}"
 
-<<<<<<< HEAD
-=======
         print(filename)
 
->>>>>>> 4ff17acc
         contents = file.file.read()
         with open(file_path, "wb") as f:
             f.write(contents)
@@ -309,14 +306,6 @@
 
             data = {"text": transcript.strip()}
 
-<<<<<<< HEAD
-        # save the transcript to a json file
-        transcript_file = f"{file_dir}/{id}.json"
-        with open(transcript_file, "w") as f:
-            json.dump({"transcript": transcript}, f)
-
-        return {"text": transcript.strip()}
-=======
             # save the transcript to a json file
             transcript_file = f"{file_dir}/{id}.json"
             with open(transcript_file, "w") as f:
@@ -375,7 +364,6 @@
                     status_code=r.status_code if r != None else 500,
                     detail=error_detail,
                 )
->>>>>>> 4ff17acc
 
     except Exception as e:
         log.exception(e)
