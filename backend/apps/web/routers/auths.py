from fastapi import Response, Request
from fastapi import Depends, FastAPI, HTTPException, status
from datetime import datetime, timedelta
from typing import List, Union

from fastapi import APIRouter, status
from pydantic import BaseModel
import time
import uuid
import re

from apps.web.models.auths import (
    SigninForm,
    SignupForm,
    UpdateProfileForm,
    UpdatePasswordForm,
    UserResponse,
    SigninResponse,
    Auths,
)
from apps.web.models.users import Users

from utils.utils import (
    get_password_hash,
    get_current_user,
    get_admin_user,
    create_token,
)
from utils.misc import parse_duration, validate_email_format
from utils.webhook import post_webhook
from constants import ERROR_MESSAGES, WEBHOOK_MESSAGES
from config import WEBUI_AUTH_TRUSTED_EMAIL_HEADER

router = APIRouter()

############################
# GetSessionUser
############################


@router.get("/", response_model=UserResponse)
async def get_session_user(user=Depends(get_current_user)):
    return {
        "id": user.id,
        "email": user.email,
        "name": user.name,
        "role": user.role,
        "profile_image_url": user.profile_image_url,
    }


############################
# Update Profile
############################


@router.post("/update/profile", response_model=UserResponse)
async def update_profile(
    form_data: UpdateProfileForm, session_user=Depends(get_current_user)
):
    if session_user:
        user = Users.update_user_by_id(
            session_user.id,
            {"profile_image_url": form_data.profile_image_url, "name": form_data.name},
        )
        if user:
            return user
        else:
            raise HTTPException(400, detail=ERROR_MESSAGES.DEFAULT())
    else:
        raise HTTPException(400, detail=ERROR_MESSAGES.INVALID_CRED)


############################
# Update Password
############################


@router.post("/update/password", response_model=bool)
async def update_password(
    form_data: UpdatePasswordForm, session_user=Depends(get_current_user)
):
    if WEBUI_AUTH_TRUSTED_EMAIL_HEADER:
        raise HTTPException(400, detail=ERROR_MESSAGES.ACTION_PROHIBITED)
    if session_user:
        user = Auths.authenticate_user(session_user.email, form_data.password)

        if user:
            hashed = get_password_hash(form_data.new_password)
            return Auths.update_user_password_by_id(user.id, hashed)
        else:
            raise HTTPException(400, detail=ERROR_MESSAGES.INVALID_PASSWORD)
    else:
        raise HTTPException(400, detail=ERROR_MESSAGES.INVALID_CRED)


############################
# SignIn
############################


@router.post("/signin", response_model=SigninResponse)
async def signin(request: Request, form_data: SigninForm):
    if WEBUI_AUTH_TRUSTED_EMAIL_HEADER:
        if WEBUI_AUTH_TRUSTED_EMAIL_HEADER not in request.headers:
<<<<<<< HEAD
            raise HTTPException(400,
                                detail=ERROR_MESSAGES.INVALID_TRUSTED_HEADER)
        trusted_email = request.headers[WEBUI_AUTH_TRUSTED_EMAIL_HEADER].lower()
        if not Users.get_user_by_email(trusted_email.lower()):
            await signup(request, SignupForm(email=trusted_email, password=str(uuid.uuid4()), name=trusted_email))
        user = Auths.authenticate_user_by_trusted_header(trusted_email)
    else:
        user = Auths.authenticate_user(form_data.email.lower(),
                                       form_data.password)
=======
            raise HTTPException(400, detail=ERROR_MESSAGES.INVALID_TRUSTED_HEADER)

        trusted_email = request.headers[WEBUI_AUTH_TRUSTED_EMAIL_HEADER].lower()
        if not Users.get_user_by_email(trusted_email.lower()):
            await signup(
                request,
                SignupForm(
                    email=trusted_email, password=str(uuid.uuid4()), name=trusted_email
                ),
            )
        user = Auths.authenticate_user_by_trusted_header(trusted_email)
    else:
        user = Auths.authenticate_user(form_data.email.lower(), form_data.password)

>>>>>>> 150152dd
    if user:
        token = create_token(
            data={"id": user.id},
            expires_delta=parse_duration(request.app.state.JWT_EXPIRES_IN),
        )

        return {
            "token": token,
            "token_type": "Bearer",
            "id": user.id,
            "email": user.email,
            "name": user.name,
            "role": user.role,
            "profile_image_url": user.profile_image_url,
        }
    else:
        raise HTTPException(400, detail=ERROR_MESSAGES.INVALID_CRED)


############################
# SignUp
############################


@router.post("/signup", response_model=SigninResponse)
async def signup(request: Request, form_data: SignupForm):
    if not request.app.state.ENABLE_SIGNUP:
        raise HTTPException(
            status.HTTP_403_FORBIDDEN, detail=ERROR_MESSAGES.ACCESS_PROHIBITED
        )

    if not validate_email_format(form_data.email.lower()):
        raise HTTPException(
            status.HTTP_400_BAD_REQUEST, detail=ERROR_MESSAGES.INVALID_EMAIL_FORMAT
        )

    if Users.get_user_by_email(form_data.email.lower()):
        raise HTTPException(400, detail=ERROR_MESSAGES.EMAIL_TAKEN)

    try:
        role = (
            "admin"
            if Users.get_num_users() == 0
            else request.app.state.DEFAULT_USER_ROLE
        )
        hashed = get_password_hash(form_data.password)
        user = Auths.insert_new_auth(
            form_data.email.lower(), hashed, form_data.name, role
        )

        if user:
            token = create_token(
                data={"id": user.id},
                expires_delta=parse_duration(request.app.state.JWT_EXPIRES_IN),
            )
            # response.set_cookie(key='token', value=token, httponly=True)

            if request.app.state.WEBHOOK_URL:
                post_webhook(
                    request.app.state.WEBHOOK_URL,
                    WEBHOOK_MESSAGES.USER_SIGNUP(user.name),
                    {
                        "action": "signup",
                        "message": WEBHOOK_MESSAGES.USER_SIGNUP(user.name),
                        "user": user.model_dump_json(exclude_none=True),
                    },
                )

            return {
                "token": token,
                "token_type": "Bearer",
                "id": user.id,
                "email": user.email,
                "name": user.name,
                "role": user.role,
                "profile_image_url": user.profile_image_url,
            }
        else:
            raise HTTPException(500, detail=ERROR_MESSAGES.CREATE_USER_ERROR)
    except Exception as err:
        raise HTTPException(500, detail=ERROR_MESSAGES.DEFAULT(err))


############################
# ToggleSignUp
############################


@router.get("/signup/enabled", response_model=bool)
async def get_sign_up_status(request: Request, user=Depends(get_admin_user)):
    return request.app.state.ENABLE_SIGNUP


@router.get("/signup/enabled/toggle", response_model=bool)
async def toggle_sign_up(request: Request, user=Depends(get_admin_user)):
    request.app.state.ENABLE_SIGNUP = not request.app.state.ENABLE_SIGNUP
    return request.app.state.ENABLE_SIGNUP


############################
# Default User Role
############################


@router.get("/signup/user/role")
async def get_default_user_role(request: Request, user=Depends(get_admin_user)):
    return request.app.state.DEFAULT_USER_ROLE


class UpdateRoleForm(BaseModel):
    role: str


@router.post("/signup/user/role")
async def update_default_user_role(
    request: Request, form_data: UpdateRoleForm, user=Depends(get_admin_user)
):
    if form_data.role in ["pending", "user", "admin"]:
        request.app.state.DEFAULT_USER_ROLE = form_data.role
    return request.app.state.DEFAULT_USER_ROLE


############################
# JWT Expiration
############################


@router.get("/token/expires")
async def get_token_expires_duration(request: Request, user=Depends(get_admin_user)):
    return request.app.state.JWT_EXPIRES_IN


class UpdateJWTExpiresDurationForm(BaseModel):
    duration: str


@router.post("/token/expires/update")
async def update_token_expires_duration(
    request: Request,
    form_data: UpdateJWTExpiresDurationForm,
    user=Depends(get_admin_user),
):
    pattern = r"^(-1|0|(-?\d+(\.\d+)?)(ms|s|m|h|d|w))$"

    # Check if the input string matches the pattern
    if re.match(pattern, form_data.duration):
        request.app.state.JWT_EXPIRES_IN = form_data.duration
        return request.app.state.JWT_EXPIRES_IN
    else:
        return request.app.state.JWT_EXPIRES_IN<|MERGE_RESOLUTION|>--- conflicted
+++ resolved
@@ -103,17 +103,6 @@
 async def signin(request: Request, form_data: SigninForm):
     if WEBUI_AUTH_TRUSTED_EMAIL_HEADER:
         if WEBUI_AUTH_TRUSTED_EMAIL_HEADER not in request.headers:
-<<<<<<< HEAD
-            raise HTTPException(400,
-                                detail=ERROR_MESSAGES.INVALID_TRUSTED_HEADER)
-        trusted_email = request.headers[WEBUI_AUTH_TRUSTED_EMAIL_HEADER].lower()
-        if not Users.get_user_by_email(trusted_email.lower()):
-            await signup(request, SignupForm(email=trusted_email, password=str(uuid.uuid4()), name=trusted_email))
-        user = Auths.authenticate_user_by_trusted_header(trusted_email)
-    else:
-        user = Auths.authenticate_user(form_data.email.lower(),
-                                       form_data.password)
-=======
             raise HTTPException(400, detail=ERROR_MESSAGES.INVALID_TRUSTED_HEADER)
 
         trusted_email = request.headers[WEBUI_AUTH_TRUSTED_EMAIL_HEADER].lower()
@@ -128,7 +117,6 @@
     else:
         user = Auths.authenticate_user(form_data.email.lower(), form_data.password)
 
->>>>>>> 150152dd
     if user:
         token = create_token(
             data={"id": user.id},
