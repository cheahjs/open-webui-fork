--- conflicted
+++ resolved
@@ -30,14 +30,9 @@
 
 from config import (
     SRC_LOG_LEVELS,
-<<<<<<< HEAD
-    ALLOW_EXPORT_ALL_CHATS
-)
-
-=======
     ALLOW_ADMIN_EXPORT
 )
->>>>>>> f19a0a98
+
 log = logging.getLogger(__name__)
 log.setLevel(SRC_LOG_LEVELS["MODELS"])
 
@@ -75,11 +70,7 @@
 
 @router.get("/all/db", response_model=List[ChatResponse])
 async def get_all_user_chats_in_db(user=Depends(get_admin_user)):
-<<<<<<< HEAD
-    if not ALLOW_EXPORT_ALL_CHATS:
-=======
     if not ALLOW_ADMIN_EXPORT:
->>>>>>> f19a0a98
         raise HTTPException(
             status_code=status.HTTP_401_UNAUTHORIZED,
             detail=ERROR_MESSAGES.ACCESS_PROHIBITED,
