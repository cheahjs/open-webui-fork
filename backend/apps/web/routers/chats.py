--- conflicted
+++ resolved
@@ -28,14 +28,7 @@
 
 from constants import ERROR_MESSAGES
 
-<<<<<<< HEAD
-from config import (
-    SRC_LOG_LEVELS,
-    ALLOW_ADMIN_EXPORT
-)
-=======
 from config import SRC_LOG_LEVELS, ENABLE_ADMIN_EXPORT
->>>>>>> 48e37973
 
 log = logging.getLogger(__name__)
 log.setLevel(SRC_LOG_LEVELS["MODELS"])
@@ -86,11 +79,7 @@
 
 @router.get("/all/db", response_model=List[ChatResponse])
 async def get_all_user_chats_in_db(user=Depends(get_admin_user)):
-<<<<<<< HEAD
-    if not ALLOW_ADMIN_EXPORT:
-=======
     if not ENABLE_ADMIN_EXPORT:
->>>>>>> 48e37973
         raise HTTPException(
             status_code=status.HTTP_401_UNAUTHORIZED,
             detail=ERROR_MESSAGES.ACCESS_PROHIBITED,
