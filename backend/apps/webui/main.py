from fastapi import FastAPI, Depends
from fastapi.routing import APIRoute
from fastapi.middleware.cors import CORSMiddleware
from starlette.middleware.sessions import SessionMiddleware

from apps.webui.routers import (
    auths,
    users,
    chats,
    documents,
    models,
    prompts,
    configs,
    memories,
    utils,
)
from config import (
    WEBUI_BUILD_HASH,
    WEBUI_AUTH,
    DEFAULT_MODELS,
    DEFAULT_PROMPT_SUGGESTIONS,
    DEFAULT_USER_ROLE,
    ENABLE_SIGNUP,
    USER_PERMISSIONS,
    WEBHOOK_URL,
    WEBUI_AUTH_TRUSTED_EMAIL_HEADER,
    JWT_EXPIRES_IN,
    WEBUI_BANNERS,
    AppConfig,
<<<<<<< HEAD
    ENABLE_COMMUNITY_SHARING,
=======
    WEBUI_SECRET_KEY,
    OAUTH_PROVIDERS,
>>>>>>> 776bb289
)

app = FastAPI()

origins = ["*"]

app.state.config = AppConfig()

app.state.config.ENABLE_SIGNUP = ENABLE_SIGNUP
app.state.config.JWT_EXPIRES_IN = JWT_EXPIRES_IN

app.state.config.DEFAULT_MODELS = DEFAULT_MODELS
app.state.config.DEFAULT_PROMPT_SUGGESTIONS = DEFAULT_PROMPT_SUGGESTIONS
app.state.config.DEFAULT_USER_ROLE = DEFAULT_USER_ROLE
app.state.config.USER_PERMISSIONS = USER_PERMISSIONS
app.state.config.WEBHOOK_URL = WEBHOOK_URL
app.state.config.BANNERS = WEBUI_BANNERS

app.state.config.ENABLE_COMMUNITY_SHARING = ENABLE_COMMUNITY_SHARING

app.state.MODELS = {}
app.state.AUTH_TRUSTED_EMAIL_HEADER = WEBUI_AUTH_TRUSTED_EMAIL_HEADER


app.add_middleware(
    CORSMiddleware,
    allow_origins=origins,
    allow_credentials=True,
    allow_methods=["*"],
    allow_headers=["*"],
)

# SessionMiddleware is used by authlib for oauth
if len(OAUTH_PROVIDERS) > 0:
    app.add_middleware(
        SessionMiddleware, secret_key=WEBUI_SECRET_KEY, session_cookie="oui-session"
    )

app.include_router(auths.router, prefix="/auths", tags=["auths"])
app.include_router(users.router, prefix="/users", tags=["users"])
app.include_router(chats.router, prefix="/chats", tags=["chats"])

app.include_router(documents.router, prefix="/documents", tags=["documents"])
app.include_router(models.router, prefix="/models", tags=["models"])
app.include_router(prompts.router, prefix="/prompts", tags=["prompts"])
app.include_router(memories.router, prefix="/memories", tags=["memories"])

app.include_router(configs.router, prefix="/configs", tags=["configs"])
app.include_router(utils.router, prefix="/utils", tags=["utils"])


@app.get("/")
async def get_status():
    return {
        "status": True,
        "auth": WEBUI_AUTH,
        "default_models": app.state.config.DEFAULT_MODELS,
        "default_prompt_suggestions": app.state.config.DEFAULT_PROMPT_SUGGESTIONS,
    }<|MERGE_RESOLUTION|>--- conflicted
+++ resolved
@@ -27,12 +27,9 @@
     JWT_EXPIRES_IN,
     WEBUI_BANNERS,
     AppConfig,
-<<<<<<< HEAD
     ENABLE_COMMUNITY_SHARING,
-=======
     WEBUI_SECRET_KEY,
     OAUTH_PROVIDERS,
->>>>>>> 776bb289
 )
 
 app = FastAPI()
