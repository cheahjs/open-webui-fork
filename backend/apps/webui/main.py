from fastapi import FastAPI, Depends
from fastapi.routing import APIRoute
from fastapi.middleware.cors import CORSMiddleware
from starlette.middleware.sessions import SessionMiddleware

from apps.webui.routers import (
    auths,
    users,
    chats,
    documents,
    tools,
    models,
    prompts,
    configs,
    memories,
    utils,
)
from config import (
    WEBUI_BUILD_HASH,
    SHOW_ADMIN_DETAILS,
    ADMIN_EMAIL,
    WEBUI_AUTH,
    DEFAULT_MODELS,
    DEFAULT_PROMPT_SUGGESTIONS,
    DEFAULT_USER_ROLE,
    ENABLE_SIGNUP,
    USER_PERMISSIONS,
    WEBHOOK_URL,
    WEBUI_AUTH_TRUSTED_EMAIL_HEADER,
    JWT_EXPIRES_IN,
    WEBUI_BANNERS,
<<<<<<< HEAD
    WEBUI_SECRET_KEY,
    OAUTH_PROVIDERS,
=======
    ENABLE_COMMUNITY_SHARING,
    AppConfig,
>>>>>>> 4ff17acc
)

app = FastAPI()

origins = ["*"]

app.state.config = AppConfig()

app.state.config.ENABLE_SIGNUP = ENABLE_SIGNUP
app.state.config.JWT_EXPIRES_IN = JWT_EXPIRES_IN
app.state.AUTH_TRUSTED_EMAIL_HEADER = WEBUI_AUTH_TRUSTED_EMAIL_HEADER


app.state.config.SHOW_ADMIN_DETAILS = SHOW_ADMIN_DETAILS
app.state.config.ADMIN_EMAIL = ADMIN_EMAIL


app.state.config.DEFAULT_MODELS = DEFAULT_MODELS
app.state.config.DEFAULT_PROMPT_SUGGESTIONS = DEFAULT_PROMPT_SUGGESTIONS
app.state.config.DEFAULT_USER_ROLE = DEFAULT_USER_ROLE
app.state.config.USER_PERMISSIONS = USER_PERMISSIONS
app.state.config.WEBHOOK_URL = WEBHOOK_URL
app.state.config.BANNERS = WEBUI_BANNERS

app.state.config.ENABLE_COMMUNITY_SHARING = ENABLE_COMMUNITY_SHARING

app.state.MODELS = {}
app.state.TOOLS = {}


app.add_middleware(
    CORSMiddleware,
    allow_origins=origins,
    allow_credentials=True,
    allow_methods=["*"],
    allow_headers=["*"],
)

app.include_router(auths.router, prefix="/auths", tags=["auths"])
app.include_router(users.router, prefix="/users", tags=["users"])
app.include_router(chats.router, prefix="/chats", tags=["chats"])

app.include_router(documents.router, prefix="/documents", tags=["documents"])
app.include_router(tools.router, prefix="/tools", tags=["tools"])
app.include_router(models.router, prefix="/models", tags=["models"])
app.include_router(prompts.router, prefix="/prompts", tags=["prompts"])
app.include_router(memories.router, prefix="/memories", tags=["memories"])

app.include_router(configs.router, prefix="/configs", tags=["configs"])
app.include_router(utils.router, prefix="/utils", tags=["utils"])


@app.get("/")
async def get_status():
    return {
        "status": True,
        "auth": WEBUI_AUTH,
        "default_models": app.state.config.DEFAULT_MODELS,
        "default_prompt_suggestions": app.state.config.DEFAULT_PROMPT_SUGGESTIONS,
    }<|MERGE_RESOLUTION|>--- conflicted
+++ resolved
@@ -29,13 +29,9 @@
     WEBUI_AUTH_TRUSTED_EMAIL_HEADER,
     JWT_EXPIRES_IN,
     WEBUI_BANNERS,
-<<<<<<< HEAD
-    WEBUI_SECRET_KEY,
+    ENABLE_COMMUNITY_SHARING,
     OAUTH_PROVIDERS,
-=======
-    ENABLE_COMMUNITY_SHARING,
     AppConfig,
->>>>>>> 4ff17acc
 )
 
 app = FastAPI()
