from fastapi import FastAPI, Depends
from fastapi.routing import APIRoute
from fastapi.middleware.cors import CORSMiddleware
from starlette.middleware.sessions import SessionMiddleware

from apps.webui.routers import (
    auths,
    users,
    chats,
    documents,
    models,
    prompts,
    configs,
    memories,
    utils,
)
from config import (
    WEBUI_BUILD_HASH,
    SHOW_ADMIN_DETAILS,
    ADMIN_EMAIL,
    WEBUI_AUTH,
    DEFAULT_MODELS,
    DEFAULT_PROMPT_SUGGESTIONS,
    DEFAULT_USER_ROLE,
    ENABLE_SIGNUP,
    USER_PERMISSIONS,
    WEBHOOK_URL,
    WEBUI_AUTH_TRUSTED_EMAIL_HEADER,
    JWT_EXPIRES_IN,
    AppConfig,
    ENABLE_COMMUNITY_SHARING,
<<<<<<< HEAD
    WEBUI_SECRET_KEY,
    OAUTH_PROVIDERS,
=======
    WEBUI_BANNERS,
>>>>>>> ae376ec8
)

app = FastAPI()

origins = ["*"]

app.state.config = AppConfig()

app.state.config.ENABLE_SIGNUP = ENABLE_SIGNUP
app.state.config.JWT_EXPIRES_IN = JWT_EXPIRES_IN


app.state.config.SHOW_ADMIN_DETAILS = SHOW_ADMIN_DETAILS
app.state.config.ADMIN_EMAIL = ADMIN_EMAIL


app.state.config.DEFAULT_MODELS = DEFAULT_MODELS
app.state.config.DEFAULT_PROMPT_SUGGESTIONS = DEFAULT_PROMPT_SUGGESTIONS
app.state.config.DEFAULT_USER_ROLE = DEFAULT_USER_ROLE
app.state.config.USER_PERMISSIONS = USER_PERMISSIONS
app.state.config.WEBHOOK_URL = WEBHOOK_URL
app.state.config.BANNERS = WEBUI_BANNERS

app.state.config.ENABLE_COMMUNITY_SHARING = ENABLE_COMMUNITY_SHARING

app.state.MODELS = {}
app.state.AUTH_TRUSTED_EMAIL_HEADER = WEBUI_AUTH_TRUSTED_EMAIL_HEADER


app.add_middleware(
    CORSMiddleware,
    allow_origins=origins,
    allow_credentials=True,
    allow_methods=["*"],
    allow_headers=["*"],
)

# SessionMiddleware is used by authlib for oauth
if len(OAUTH_PROVIDERS) > 0:
    app.add_middleware(
        SessionMiddleware, secret_key=WEBUI_SECRET_KEY, session_cookie="oui-session"
    )

app.include_router(auths.router, prefix="/auths", tags=["auths"])
app.include_router(users.router, prefix="/users", tags=["users"])
app.include_router(chats.router, prefix="/chats", tags=["chats"])

app.include_router(documents.router, prefix="/documents", tags=["documents"])
app.include_router(models.router, prefix="/models", tags=["models"])
app.include_router(prompts.router, prefix="/prompts", tags=["prompts"])
app.include_router(memories.router, prefix="/memories", tags=["memories"])

app.include_router(configs.router, prefix="/configs", tags=["configs"])
app.include_router(utils.router, prefix="/utils", tags=["utils"])


@app.get("/")
async def get_status():
    return {
        "status": True,
        "auth": WEBUI_AUTH,
        "default_models": app.state.config.DEFAULT_MODELS,
        "default_prompt_suggestions": app.state.config.DEFAULT_PROMPT_SUGGESTIONS,
    }<|MERGE_RESOLUTION|>--- conflicted
+++ resolved
@@ -29,12 +29,9 @@
     JWT_EXPIRES_IN,
     AppConfig,
     ENABLE_COMMUNITY_SHARING,
-<<<<<<< HEAD
+    WEBUI_BANNERS,
     WEBUI_SECRET_KEY,
     OAUTH_PROVIDERS,
-=======
-    WEBUI_BANNERS,
->>>>>>> ae376ec8
 )
 
 app = FastAPI()
@@ -72,12 +69,6 @@
     allow_headers=["*"],
 )
 
-# SessionMiddleware is used by authlib for oauth
-if len(OAUTH_PROVIDERS) > 0:
-    app.add_middleware(
-        SessionMiddleware, secret_key=WEBUI_SECRET_KEY, session_cookie="oui-session"
-    )
-
 app.include_router(auths.router, prefix="/auths", tags=["auths"])
 app.include_router(users.router, prefix="/users", tags=["users"])
 app.include_router(chats.router, prefix="/chats", tags=["chats"])
