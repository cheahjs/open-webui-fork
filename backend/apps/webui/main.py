--- conflicted
+++ resolved
@@ -44,11 +44,8 @@
     JWT_EXPIRES_IN,
     WEBUI_BANNERS,
     ENABLE_COMMUNITY_SHARING,
-<<<<<<< HEAD
+    ENABLE_MESSAGE_RATING,
     OAUTH_PROVIDERS,
-=======
-    ENABLE_MESSAGE_RATING,
->>>>>>> 7a1fecbd
     AppConfig,
     OAUTH_USERNAME_CLAIM,
     OAUTH_PICTURE_CLAIM,
