--- conflicted
+++ resolved
@@ -136,16 +136,6 @@
 
     def get_user_by_oauth_sub(self, sub: str) -> Optional[UserModel]:
         try:
-<<<<<<< HEAD
-            user = User.get((User.email == email, User.oauth_sub.is_null()))
-            return UserModel(**model_to_dict(user))
-        except:
-            return None
-
-    def get_user_by_oauth_sub(self, sub: str) -> Optional[UserModel]:
-        try:
-=======
->>>>>>> ae376ec8
             user = User.get(User.oauth_sub == sub)
             return UserModel(**model_to_dict(user))
         except:
