--- conflicted
+++ resolved
@@ -1,7 +1,5 @@
 import logging
 
-from authlib.integrations.starlette_client import OAuth
-from authlib.oidc.core import UserInfo
 from fastapi import Request, UploadFile, File
 from fastapi import Depends, HTTPException, status
 
@@ -11,11 +9,6 @@
 import uuid
 import csv
 
-<<<<<<< HEAD
-from starlette.responses import RedirectResponse
-
-=======
->>>>>>> ae376ec8
 from apps.webui.models.auths import (
     SigninForm,
     SignupForm,
@@ -42,11 +35,6 @@
 from config import (
     WEBUI_AUTH,
     WEBUI_AUTH_TRUSTED_EMAIL_HEADER,
-<<<<<<< HEAD
-    OAUTH_PROVIDERS,
-    ENABLE_OAUTH_SIGNUP,
-=======
->>>>>>> ae376ec8
 )
 
 router = APIRouter()
@@ -401,83 +389,4 @@
             "api_key": api_key,
         }
     else:
-        raise HTTPException(404, detail=ERROR_MESSAGES.API_KEY_NOT_FOUND)
-
-
-############################
-# OAuth Login & Callback
-############################
-
-oauth = OAuth()
-
-for provider_name, provider_config in OAUTH_PROVIDERS.items():
-    oauth.register(
-        name=provider_name,
-        client_id=provider_config["client_id"],
-        client_secret=provider_config["client_secret"],
-        server_metadata_url=provider_config["server_metadata_url"],
-        client_kwargs={
-            "scope": provider_config["scope"],
-        },
-    )
-
-
-@router.get("/oauth/{provider}/login")
-async def oauth_login(provider: str, request: Request):
-    if provider not in OAUTH_PROVIDERS:
-        raise HTTPException(404)
-    redirect_uri = request.url_for("oauth_callback", provider=provider)
-    return await oauth.create_client(provider).authorize_redirect(request, redirect_uri)
-
-
-@router.get("/oauth/{provider}/callback")
-async def oauth_callback(provider: str, request: Request):
-    if provider not in OAUTH_PROVIDERS:
-        raise HTTPException(404)
-    client = oauth.create_client(provider)
-    token = await client.authorize_access_token(request)
-    user_data: UserInfo = token["userinfo"]
-
-    sub = user_data.get("sub")
-    if not sub:
-        raise HTTPException(400, detail=ERROR_MESSAGES.INVALID_CRED)
-    provider_sub = f"{provider}@{sub}"
-
-    # Check if the user exists
-    user = Users.get_user_by_oauth_sub(provider_sub)
-
-    if not user:
-        # If the user does not exist, create a new user if signup is enabled
-        if ENABLE_OAUTH_SIGNUP.value:
-            user = Auths.insert_new_auth(
-                email=user_data.get("email", "").lower(),
-                password=get_password_hash(
-                    str(uuid.uuid4())
-                ),  # Random password, not used
-                name=user_data.get("name", "User"),
-                profile_image_url=user_data.get("picture", "/user.png"),
-                role=request.app.state.config.DEFAULT_USER_ROLE,
-                oauth_sub=provider_sub,
-            )
-
-            if request.app.state.config.WEBHOOK_URL:
-                post_webhook(
-                    request.app.state.config.WEBHOOK_URL,
-                    WEBHOOK_MESSAGES.USER_SIGNUP(user.name),
-                    {
-                        "action": "signup",
-                        "message": WEBHOOK_MESSAGES.USER_SIGNUP(user.name),
-                        "user": user.model_dump_json(exclude_none=True),
-                    },
-                )
-        else:
-            raise HTTPException(400, detail=ERROR_MESSAGES.INVALID_CRED)
-
-    jwt_token = create_token(
-        data={"id": user.id},
-        expires_delta=parse_duration(request.app.state.config.JWT_EXPIRES_IN),
-    )
-
-    # Redirect back to the frontend with the JWT token
-    redirect_url = f"{request.base_url}auth#token={jwt_token}"
-    return RedirectResponse(url=redirect_url)+        raise HTTPException(404, detail=ERROR_MESSAGES.API_KEY_NOT_FOUND)