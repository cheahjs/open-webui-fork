--- conflicted
+++ resolved
@@ -308,43 +308,6 @@
     os.environ.get("ENABLE_OAUTH_SIGNUP", "False").lower() == "true",
 )
 
-<<<<<<< HEAD
-OAUTH_PROVIDERS = {}
-
-if os.environ.get("GOOGLE_CLIENT_ID") and os.environ.get("GOOGLE_CLIENT_SECRET"):
-    OAUTH_PROVIDERS["google"] = {
-        "client_id": os.environ.get("GOOGLE_CLIENT_ID"),
-        "client_secret": os.environ.get("GOOGLE_CLIENT_SECRET"),
-        "server_metadata_url": "https://accounts.google.com/.well-known/openid-configuration",
-        "scope": os.environ.get("GOOGLE_OAUTH_SCOPE", "openid email profile"),
-    }
-
-if (
-    os.environ.get("MICROSOFT_CLIENT_ID")
-    and os.environ.get("MICROSOFT_CLIENT_SECRET")
-    and os.environ.get("MICROSOFT_CLIENT_TENANT_ID")
-):
-    OAUTH_PROVIDERS["microsoft"] = {
-        "client_id": os.environ.get("MICROSOFT_CLIENT_ID"),
-        "client_secret": os.environ.get("MICROSOFT_CLIENT_SECRET"),
-        "server_metadata_url": f"https://login.microsoftonline.com/{os.environ.get('MICROSOFT_CLIENT_TENANT_ID')}/v2.0/.well-known/openid-configuration",
-        "scope": os.environ.get("MICROSOFT_OAUTH_SCOPE", "openid email profile"),
-    }
-
-if (
-    os.environ.get("OPENID_CLIENT_ID")
-    and os.environ.get("OPENID_CLIENT_SECRET")
-    and os.environ.get("OPENID_PROVIDER_URL")
-):
-    OAUTH_PROVIDERS["oidc"] = {
-        "client_id": os.environ.get("OPENID_CLIENT_ID"),
-        "client_secret": os.environ.get("OPENID_CLIENT_SECRET"),
-        "server_metadata_url": os.environ.get("OPENID_PROVIDER_URL"),
-        "scope": os.environ.get("OPENID_SCOPE", "openid email profile"),
-        "name": os.environ.get("OPENID_PROVIDER_NAME", "SSO"),
-    }
-
-=======
 OAUTH_MERGE_ACCOUNTS_BY_EMAIL = PersistentConfig(
     "OAUTH_MERGE_ACCOUNTS_BY_EMAIL",
     "oauth.merge_accounts_by_email",
@@ -463,7 +426,6 @@
 
 
 load_oauth_providers()
->>>>>>> ae376ec8
 
 ####################################
 # Static DIR
