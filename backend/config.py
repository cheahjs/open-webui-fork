import os
import sys
import logging
import importlib.metadata
import pkgutil
import chromadb
from chromadb import Settings
from bs4 import BeautifulSoup
from typing import TypeVar, Generic
from pydantic import BaseModel
from typing import Optional

from pathlib import Path
import json
import yaml

import markdown
import requests
import shutil

from constants import ERROR_MESSAGES

####################################
# Load .env file
####################################

BACKEND_DIR = Path(__file__).parent  # the path containing this file
BASE_DIR = BACKEND_DIR.parent  # the path containing the backend/

print(BASE_DIR)

try:
    from dotenv import load_dotenv, find_dotenv

    load_dotenv(find_dotenv(str(BASE_DIR / ".env")))
except ImportError:
    print("dotenv not installed, skipping...")


####################################
# LOGGING
####################################

log_levels = ["CRITICAL", "ERROR", "WARNING", "INFO", "DEBUG"]

GLOBAL_LOG_LEVEL = os.environ.get("GLOBAL_LOG_LEVEL", "").upper()
if GLOBAL_LOG_LEVEL in log_levels:
    logging.basicConfig(stream=sys.stdout, level=GLOBAL_LOG_LEVEL, force=True)
else:
    GLOBAL_LOG_LEVEL = "INFO"

log = logging.getLogger(__name__)
log.info(f"GLOBAL_LOG_LEVEL: {GLOBAL_LOG_LEVEL}")

log_sources = [
    "AUDIO",
    "COMFYUI",
    "CONFIG",
    "DB",
    "IMAGES",
    "MAIN",
    "MODELS",
    "OLLAMA",
    "OPENAI",
    "RAG",
    "WEBHOOK",
]

SRC_LOG_LEVELS = {}

for source in log_sources:
    log_env_var = source + "_LOG_LEVEL"
    SRC_LOG_LEVELS[source] = os.environ.get(log_env_var, "").upper()
    if SRC_LOG_LEVELS[source] not in log_levels:
        SRC_LOG_LEVELS[source] = GLOBAL_LOG_LEVEL
    log.info(f"{log_env_var}: {SRC_LOG_LEVELS[source]}")

log.setLevel(SRC_LOG_LEVELS["CONFIG"])

WEBUI_NAME = os.environ.get("WEBUI_NAME", "Open WebUI")
if WEBUI_NAME != "Open WebUI":
    WEBUI_NAME += " (Open WebUI)"

WEBUI_URL = os.environ.get("WEBUI_URL", "http://localhost:3000")

WEBUI_FAVICON_URL = "https://openwebui.com/favicon.png"


####################################
# ENV (dev,test,prod)
####################################

ENV = os.environ.get("ENV", "dev")

try:
    PACKAGE_DATA = json.loads((BASE_DIR / "package.json").read_text())
except:
    try:
        PACKAGE_DATA = {"version": importlib.metadata.version("open-webui")}
    except importlib.metadata.PackageNotFoundError:
        PACKAGE_DATA = {"version": "0.0.0"}

VERSION = PACKAGE_DATA["version"]


# Function to parse each section
def parse_section(section):
    items = []
    for li in section.find_all("li"):
        # Extract raw HTML string
        raw_html = str(li)

        # Extract text without HTML tags
        text = li.get_text(separator=" ", strip=True)

        # Split into title and content
        parts = text.split(": ", 1)
        title = parts[0].strip() if len(parts) > 1 else ""
        content = parts[1].strip() if len(parts) > 1 else text

        items.append({"title": title, "content": content, "raw": raw_html})
    return items


try:
    changelog_path = BASE_DIR / "CHANGELOG.md"
    with open(str(changelog_path.absolute()), "r", encoding="utf8") as file:
        changelog_content = file.read()

except:
    changelog_content = (pkgutil.get_data("open_webui", "CHANGELOG.md") or b"").decode()


# Convert markdown content to HTML
html_content = markdown.markdown(changelog_content)

# Parse the HTML content
soup = BeautifulSoup(html_content, "html.parser")

# Initialize JSON structure
changelog_json = {}

# Iterate over each version
for version in soup.find_all("h2"):
    version_number = version.get_text().strip().split(" - ")[0][1:-1]  # Remove brackets
    date = version.get_text().strip().split(" - ")[1]

    version_data = {"date": date}

    # Find the next sibling that is a h3 tag (section title)
    current = version.find_next_sibling()

    while current and current.name != "h2":
        if current.name == "h3":
            section_title = current.get_text().lower()  # e.g., "added", "fixed"
            section_items = parse_section(current.find_next_sibling("ul"))
            version_data[section_title] = section_items

        # Move to the next element
        current = current.find_next_sibling()

    changelog_json[version_number] = version_data


CHANGELOG = changelog_json


####################################
# SAFE_MODE
####################################

SAFE_MODE = os.environ.get("SAFE_MODE", "false").lower() == "true"

####################################
# WEBUI_BUILD_HASH
####################################

WEBUI_BUILD_HASH = os.environ.get("WEBUI_BUILD_HASH", "dev-build")

####################################
# DATA/FRONTEND BUILD DIR
####################################

DATA_DIR = Path(os.getenv("DATA_DIR", BACKEND_DIR / "data")).resolve()
FRONTEND_BUILD_DIR = Path(os.getenv("FRONTEND_BUILD_DIR", BASE_DIR / "build")).resolve()

RESET_CONFIG_ON_START = (
    os.environ.get("RESET_CONFIG_ON_START", "False").lower() == "true"
)
if RESET_CONFIG_ON_START:
    try:
        os.remove(f"{DATA_DIR}/config.json")
        with open(f"{DATA_DIR}/config.json", "w") as f:
            f.write("{}")
    except:
        pass

try:
    CONFIG_DATA = json.loads((DATA_DIR / "config.json").read_text())
except:
    CONFIG_DATA = {}


####################################
# Config helpers
####################################


def save_config():
    try:
        with open(f"{DATA_DIR}/config.json", "w") as f:
            json.dump(CONFIG_DATA, f, indent="\t")
    except Exception as e:
        log.exception(e)


def get_config_value(config_path: str):
    path_parts = config_path.split(".")
    cur_config = CONFIG_DATA
    for key in path_parts:
        if key in cur_config:
            cur_config = cur_config[key]
        else:
            return None
    return cur_config


T = TypeVar("T")


class PersistentConfig(Generic[T]):
    def __init__(self, env_name: str, config_path: str, env_value: T):
        self.env_name = env_name
        self.config_path = config_path
        self.env_value = env_value
        self.config_value = get_config_value(config_path)
        if self.config_value is not None:
            log.info(f"'{env_name}' loaded from config.json")
            self.value = self.config_value
        else:
            self.value = env_value

    def __str__(self):
        return str(self.value)

    @property
    def __dict__(self):
        raise TypeError(
            "PersistentConfig object cannot be converted to dict, use config_get or .value instead."
        )

    def __getattribute__(self, item):
        if item == "__dict__":
            raise TypeError(
                "PersistentConfig object cannot be converted to dict, use config_get or .value instead."
            )
        return super().__getattribute__(item)

    def save(self):
        # Don't save if the value is the same as the env value and the config value
        if self.env_value == self.value:
            if self.config_value == self.value:
                return
        log.info(f"Saving '{self.env_name}' to config.json")
        path_parts = self.config_path.split(".")
        config = CONFIG_DATA
        for key in path_parts[:-1]:
            if key not in config:
                config[key] = {}
            config = config[key]
        config[path_parts[-1]] = self.value
        save_config()
        self.config_value = self.value


class AppConfig:
    _state: dict[str, PersistentConfig]

    def __init__(self):
        super().__setattr__("_state", {})

    def __setattr__(self, key, value):
        if isinstance(value, PersistentConfig):
            self._state[key] = value
        else:
            self._state[key].value = value
            self._state[key].save()

    def __getattr__(self, key):
        return self._state[key].value


####################################
# WEBUI_AUTH (Required for security)
####################################

WEBUI_AUTH = os.environ.get("WEBUI_AUTH", "True").lower() == "true"
WEBUI_AUTH_TRUSTED_EMAIL_HEADER = os.environ.get(
    "WEBUI_AUTH_TRUSTED_EMAIL_HEADER", None
)
WEBUI_AUTH_TRUSTED_NAME_HEADER = os.environ.get("WEBUI_AUTH_TRUSTED_NAME_HEADER", None)
JWT_EXPIRES_IN = PersistentConfig(
    "JWT_EXPIRES_IN", "auth.jwt_expiry", os.environ.get("JWT_EXPIRES_IN", "-1")
)

####################################
# OAuth config
####################################

ENABLE_OAUTH_SIGNUP = PersistentConfig(
    "ENABLE_OAUTH_SIGNUP",
    "oauth.enable_signup",
    os.environ.get("ENABLE_OAUTH_SIGNUP", "False").lower() == "true",
)

OAUTH_MERGE_ACCOUNTS_BY_EMAIL = PersistentConfig(
    "OAUTH_MERGE_ACCOUNTS_BY_EMAIL",
    "oauth.merge_accounts_by_email",
    os.environ.get("OAUTH_MERGE_ACCOUNTS_BY_EMAIL", "False").lower() == "true",
)

OAUTH_PROVIDERS = {}

GOOGLE_CLIENT_ID = PersistentConfig(
    "GOOGLE_CLIENT_ID",
    "oauth.google.client_id",
    os.environ.get("GOOGLE_CLIENT_ID", ""),
)

GOOGLE_CLIENT_SECRET = PersistentConfig(
    "GOOGLE_CLIENT_SECRET",
    "oauth.google.client_secret",
    os.environ.get("GOOGLE_CLIENT_SECRET", ""),
)

GOOGLE_OAUTH_SCOPE = PersistentConfig(
    "GOOGLE_OAUTH_SCOPE",
    "oauth.google.scope",
    os.environ.get("GOOGLE_OAUTH_SCOPE", "openid email profile"),
)

MICROSOFT_CLIENT_ID = PersistentConfig(
    "MICROSOFT_CLIENT_ID",
    "oauth.microsoft.client_id",
    os.environ.get("MICROSOFT_CLIENT_ID", ""),
)

MICROSOFT_CLIENT_SECRET = PersistentConfig(
    "MICROSOFT_CLIENT_SECRET",
    "oauth.microsoft.client_secret",
    os.environ.get("MICROSOFT_CLIENT_SECRET", ""),
)

MICROSOFT_CLIENT_TENANT_ID = PersistentConfig(
    "MICROSOFT_CLIENT_TENANT_ID",
    "oauth.microsoft.tenant_id",
    os.environ.get("MICROSOFT_CLIENT_TENANT_ID", ""),
)

MICROSOFT_OAUTH_SCOPE = PersistentConfig(
    "MICROSOFT_OAUTH_SCOPE",
    "oauth.microsoft.scope",
    os.environ.get("MICROSOFT_OAUTH_SCOPE", "openid email profile"),
)

OAUTH_CLIENT_ID = PersistentConfig(
    "OAUTH_CLIENT_ID",
    "oauth.oidc.client_id",
    os.environ.get("OAUTH_CLIENT_ID", ""),
)

OAUTH_CLIENT_SECRET = PersistentConfig(
    "OAUTH_CLIENT_SECRET",
    "oauth.oidc.client_secret",
    os.environ.get("OAUTH_CLIENT_SECRET", ""),
)

OPENID_PROVIDER_URL = PersistentConfig(
    "OPENID_PROVIDER_URL",
    "oauth.oidc.provider_url",
    os.environ.get("OPENID_PROVIDER_URL", ""),
)

OAUTH_SCOPES = PersistentConfig(
    "OAUTH_SCOPES",
    "oauth.oidc.scopes",
    os.environ.get("OAUTH_SCOPES", "openid email profile"),
)

OAUTH_PROVIDER_NAME = PersistentConfig(
    "OAUTH_PROVIDER_NAME",
    "oauth.oidc.provider_name",
    os.environ.get("OAUTH_PROVIDER_NAME", "SSO"),
)

OAUTH_USERNAME_CLAIM = PersistentConfig(
    "OAUTH_USERNAME_CLAIM",
    "oauth.oidc.username_claim",
    os.environ.get("OAUTH_USERNAME_CLAIM", "name"),
)

OAUTH_PICTURE_CLAIM = PersistentConfig(
    "OAUTH_USERNAME_CLAIM",
    "oauth.oidc.avatar_claim",
    os.environ.get("OAUTH_PICTURE_CLAIM", "picture"),
)


def load_oauth_providers():
    OAUTH_PROVIDERS.clear()
    if GOOGLE_CLIENT_ID.value and GOOGLE_CLIENT_SECRET.value:
        OAUTH_PROVIDERS["google"] = {
            "client_id": GOOGLE_CLIENT_ID.value,
            "client_secret": GOOGLE_CLIENT_SECRET.value,
            "server_metadata_url": "https://accounts.google.com/.well-known/openid-configuration",
            "scope": GOOGLE_OAUTH_SCOPE.value,
        }

    if (
        MICROSOFT_CLIENT_ID.value
        and MICROSOFT_CLIENT_SECRET.value
        and MICROSOFT_CLIENT_TENANT_ID.value
    ):
        OAUTH_PROVIDERS["microsoft"] = {
            "client_id": MICROSOFT_CLIENT_ID.value,
            "client_secret": MICROSOFT_CLIENT_SECRET.value,
            "server_metadata_url": f"https://login.microsoftonline.com/{MICROSOFT_CLIENT_TENANT_ID.value}/v2.0/.well-known/openid-configuration",
            "scope": MICROSOFT_OAUTH_SCOPE.value,
        }

    if (
        OAUTH_CLIENT_ID.value
        and OAUTH_CLIENT_SECRET.value
        and OPENID_PROVIDER_URL.value
    ):
        OAUTH_PROVIDERS["oidc"] = {
            "client_id": OAUTH_CLIENT_ID.value,
            "client_secret": OAUTH_CLIENT_SECRET.value,
            "server_metadata_url": OPENID_PROVIDER_URL.value,
            "scope": OAUTH_SCOPES.value,
            "name": OAUTH_PROVIDER_NAME.value,
        }


load_oauth_providers()

####################################
# Static DIR
####################################

STATIC_DIR = Path(os.getenv("STATIC_DIR", BACKEND_DIR / "static")).resolve()

frontend_favicon = FRONTEND_BUILD_DIR / "static" / "favicon.png"

if frontend_favicon.exists():
    try:
        shutil.copyfile(frontend_favicon, STATIC_DIR / "favicon.png")
    except Exception as e:
        logging.error(f"An error occurred: {e}")
else:
    logging.warning(f"Frontend favicon not found at {frontend_favicon}")

frontend_splash = FRONTEND_BUILD_DIR / "static" / "splash.png"

if frontend_splash.exists():
    try:
        shutil.copyfile(frontend_splash, STATIC_DIR / "splash.png")
    except Exception as e:
        logging.error(f"An error occurred: {e}")
else:
    logging.warning(f"Frontend splash not found at {frontend_splash}")


####################################
# CUSTOM_NAME
####################################

CUSTOM_NAME = os.environ.get("CUSTOM_NAME", "")

if CUSTOM_NAME:
    try:
        r = requests.get(f"https://api.openwebui.com/api/v1/custom/{CUSTOM_NAME}")
        data = r.json()
        if r.ok:
            if "logo" in data:
                WEBUI_FAVICON_URL = url = (
                    f"https://api.openwebui.com{data['logo']}"
                    if data["logo"][0] == "/"
                    else data["logo"]
                )

                r = requests.get(url, stream=True)
                if r.status_code == 200:
                    with open(f"{STATIC_DIR}/favicon.png", "wb") as f:
                        r.raw.decode_content = True
                        shutil.copyfileobj(r.raw, f)

            if "splash" in data:
                url = (
                    f"https://api.openwebui.com{data['splash']}"
                    if data["splash"][0] == "/"
                    else data["splash"]
                )

                r = requests.get(url, stream=True)
                if r.status_code == 200:
                    with open(f"{STATIC_DIR}/splash.png", "wb") as f:
                        r.raw.decode_content = True
                        shutil.copyfileobj(r.raw, f)

            WEBUI_NAME = data["name"]
    except Exception as e:
        log.exception(e)
        pass


####################################
# File Upload DIR
####################################

UPLOAD_DIR = f"{DATA_DIR}/uploads"
Path(UPLOAD_DIR).mkdir(parents=True, exist_ok=True)


####################################
# Cache DIR
####################################

CACHE_DIR = f"{DATA_DIR}/cache"
Path(CACHE_DIR).mkdir(parents=True, exist_ok=True)


####################################
# Docs DIR
####################################

DOCS_DIR = os.getenv("DOCS_DIR", f"{DATA_DIR}/docs")
Path(DOCS_DIR).mkdir(parents=True, exist_ok=True)


####################################
# Tools DIR
####################################

TOOLS_DIR = os.getenv("TOOLS_DIR", f"{DATA_DIR}/tools")
Path(TOOLS_DIR).mkdir(parents=True, exist_ok=True)


####################################
# Functions DIR
####################################

FUNCTIONS_DIR = os.getenv("FUNCTIONS_DIR", f"{DATA_DIR}/functions")
Path(FUNCTIONS_DIR).mkdir(parents=True, exist_ok=True)


####################################
# LITELLM_CONFIG
####################################


def create_config_file(file_path):
    directory = os.path.dirname(file_path)

    # Check if directory exists, if not, create it
    if not os.path.exists(directory):
        os.makedirs(directory)

    # Data to write into the YAML file
    config_data = {
        "general_settings": {},
        "litellm_settings": {},
        "model_list": [],
        "router_settings": {},
    }

    # Write data to YAML file
    with open(file_path, "w") as file:
        yaml.dump(config_data, file)


LITELLM_CONFIG_PATH = f"{DATA_DIR}/litellm/config.yaml"

# if not os.path.exists(LITELLM_CONFIG_PATH):
#     log.info("Config file doesn't exist. Creating...")
#     create_config_file(LITELLM_CONFIG_PATH)
#     log.info("Config file created successfully.")


####################################
# OLLAMA_BASE_URL
####################################


ENABLE_OLLAMA_API = PersistentConfig(
    "ENABLE_OLLAMA_API",
    "ollama.enable",
    os.environ.get("ENABLE_OLLAMA_API", "True").lower() == "true",
)

OLLAMA_API_BASE_URL = os.environ.get(
    "OLLAMA_API_BASE_URL", "http://localhost:11434/api"
)

OLLAMA_BASE_URL = os.environ.get("OLLAMA_BASE_URL", "")
AIOHTTP_CLIENT_TIMEOUT = os.environ.get("AIOHTTP_CLIENT_TIMEOUT", "")

if AIOHTTP_CLIENT_TIMEOUT == "":
    AIOHTTP_CLIENT_TIMEOUT = None
else:
    try:
        AIOHTTP_CLIENT_TIMEOUT = int(AIOHTTP_CLIENT_TIMEOUT)
    except:
        AIOHTTP_CLIENT_TIMEOUT = 300


K8S_FLAG = os.environ.get("K8S_FLAG", "")
USE_OLLAMA_DOCKER = os.environ.get("USE_OLLAMA_DOCKER", "false")

if OLLAMA_BASE_URL == "" and OLLAMA_API_BASE_URL != "":
    OLLAMA_BASE_URL = (
        OLLAMA_API_BASE_URL[:-4]
        if OLLAMA_API_BASE_URL.endswith("/api")
        else OLLAMA_API_BASE_URL
    )

if ENV == "prod":
    if OLLAMA_BASE_URL == "/ollama" and not K8S_FLAG:
        if USE_OLLAMA_DOCKER.lower() == "true":
            # if you use all-in-one docker container (Open WebUI + Ollama)
            # with the docker build arg USE_OLLAMA=true (--build-arg="USE_OLLAMA=true") this only works with http://localhost:11434
            OLLAMA_BASE_URL = "http://localhost:11434"
        else:
            OLLAMA_BASE_URL = "http://host.docker.internal:11434"
    elif K8S_FLAG:
        OLLAMA_BASE_URL = "http://ollama-service.open-webui.svc.cluster.local:11434"


OLLAMA_BASE_URLS = os.environ.get("OLLAMA_BASE_URLS", "")
OLLAMA_BASE_URLS = OLLAMA_BASE_URLS if OLLAMA_BASE_URLS != "" else OLLAMA_BASE_URL

OLLAMA_BASE_URLS = [url.strip() for url in OLLAMA_BASE_URLS.split(";")]
OLLAMA_BASE_URLS = PersistentConfig(
    "OLLAMA_BASE_URLS", "ollama.base_urls", OLLAMA_BASE_URLS
)

####################################
# OPENAI_API
####################################


ENABLE_OPENAI_API = PersistentConfig(
    "ENABLE_OPENAI_API",
    "openai.enable",
    os.environ.get("ENABLE_OPENAI_API", "True").lower() == "true",
)


OPENAI_API_KEY = os.environ.get("OPENAI_API_KEY", "")
OPENAI_API_BASE_URL = os.environ.get("OPENAI_API_BASE_URL", "")


if OPENAI_API_BASE_URL == "":
    OPENAI_API_BASE_URL = "https://api.openai.com/v1"

OPENAI_API_KEYS = os.environ.get("OPENAI_API_KEYS", "")
OPENAI_API_KEYS = OPENAI_API_KEYS if OPENAI_API_KEYS != "" else OPENAI_API_KEY

OPENAI_API_KEYS = [url.strip() for url in OPENAI_API_KEYS.split(";")]
OPENAI_API_KEYS = PersistentConfig(
    "OPENAI_API_KEYS", "openai.api_keys", OPENAI_API_KEYS
)

OPENAI_API_BASE_URLS = os.environ.get("OPENAI_API_BASE_URLS", "")
OPENAI_API_BASE_URLS = (
    OPENAI_API_BASE_URLS if OPENAI_API_BASE_URLS != "" else OPENAI_API_BASE_URL
)

OPENAI_API_BASE_URLS = [
    url.strip() if url != "" else "https://api.openai.com/v1"
    for url in OPENAI_API_BASE_URLS.split(";")
]
OPENAI_API_BASE_URLS = PersistentConfig(
    "OPENAI_API_BASE_URLS", "openai.api_base_urls", OPENAI_API_BASE_URLS
)

OPENAI_API_KEY = ""

try:
    OPENAI_API_KEY = OPENAI_API_KEYS.value[
        OPENAI_API_BASE_URLS.value.index("https://api.openai.com/v1")
    ]
except:
    pass

OPENAI_API_BASE_URL = "https://api.openai.com/v1"

####################################
# WEBUI
####################################

ENABLE_SIGNUP = PersistentConfig(
    "ENABLE_SIGNUP",
    "ui.enable_signup",
    (
        False
        if not WEBUI_AUTH
        else os.environ.get("ENABLE_SIGNUP", "True").lower() == "true"
    ),
)

DEFAULT_LOCALE = PersistentConfig(
    "DEFAULT_LOCALE",
    "ui.default_locale",
    os.environ.get("DEFAULT_LOCALE", ""),
)

DEFAULT_MODELS = PersistentConfig(
    "DEFAULT_MODELS", "ui.default_models", os.environ.get("DEFAULT_MODELS", None)
)

DEFAULT_PROMPT_SUGGESTIONS = PersistentConfig(
    "DEFAULT_PROMPT_SUGGESTIONS",
    "ui.prompt_suggestions",
    [
        {
            "title": ["Help me study", "vocabulary for a college entrance exam"],
            "content": "Help me study vocabulary: write a sentence for me to fill in the blank, and I'll try to pick the correct option.",
        },
        {
            "title": ["Give me ideas", "for what to do with my kids' art"],
            "content": "What are 5 creative things I could do with my kids' art? I don't want to throw them away, but it's also so much clutter.",
        },
        {
            "title": ["Tell me a fun fact", "about the Roman Empire"],
            "content": "Tell me a random fun fact about the Roman Empire",
        },
        {
            "title": ["Show me a code snippet", "of a website's sticky header"],
            "content": "Show me a code snippet of a website's sticky header in CSS and JavaScript.",
        },
        {
            "title": [
                "Explain options trading",
                "if I'm familiar with buying and selling stocks",
            ],
            "content": "Explain options trading in simple terms if I'm familiar with buying and selling stocks.",
        },
        {
            "title": ["Overcome procrastination", "give me tips"],
            "content": "Could you start by asking me about instances when I procrastinate the most and then give me some suggestions to overcome it?",
        },
    ],
)

DEFAULT_USER_ROLE = PersistentConfig(
    "DEFAULT_USER_ROLE",
    "ui.default_user_role",
    os.getenv("DEFAULT_USER_ROLE", "pending"),
)

USER_PERMISSIONS_CHAT_DELETION = (
    os.environ.get("USER_PERMISSIONS_CHAT_DELETION", "True").lower() == "true"
)

USER_PERMISSIONS = PersistentConfig(
    "USER_PERMISSIONS",
    "ui.user_permissions",
    {"chat": {"deletion": USER_PERMISSIONS_CHAT_DELETION}},
)

ENABLE_MODEL_FILTER = PersistentConfig(
    "ENABLE_MODEL_FILTER",
    "model_filter.enable",
    os.environ.get("ENABLE_MODEL_FILTER", "False").lower() == "true",
)
MODEL_FILTER_LIST = os.environ.get("MODEL_FILTER_LIST", "")
MODEL_FILTER_LIST = PersistentConfig(
    "MODEL_FILTER_LIST",
    "model_filter.list",
    [model.strip() for model in MODEL_FILTER_LIST.split(";")],
)

WEBHOOK_URL = PersistentConfig(
    "WEBHOOK_URL", "webhook_url", os.environ.get("WEBHOOK_URL", "")
)

ENABLE_ADMIN_EXPORT = os.environ.get("ENABLE_ADMIN_EXPORT", "True").lower() == "true"

ENABLE_COMMUNITY_SHARING = PersistentConfig(
    "ENABLE_COMMUNITY_SHARING",
    "ui.enable_community_sharing",
    os.environ.get("ENABLE_COMMUNITY_SHARING", "True").lower() == "true",
)


class BannerModel(BaseModel):
    id: str
    type: str
    title: Optional[str] = None
    content: str
    dismissible: bool
    timestamp: int


<<<<<<< HEAD
WEBUI_BANNERS = PersistentConfig(
    "WEBUI_BANNERS",
    "ui.banners",
    [
        BannerModel(**banner)
        for banner in json.loads(os.environ.get("WEBUI_BANNERS", "[]"))
    ],
)
=======
try:
    banners = json.loads(os.environ.get("WEBUI_BANNERS", "[]"))
    banners = [BannerModel(**banner) for banner in banners]
except Exception as e:
    print(f"Error loading WEBUI_BANNERS: {e}")
    banners = []

WEBUI_BANNERS = PersistentConfig("WEBUI_BANNERS", "ui.banners", banners)
>>>>>>> 79778fa2


SHOW_ADMIN_DETAILS = PersistentConfig(
    "SHOW_ADMIN_DETAILS",
    "auth.admin.show",
    os.environ.get("SHOW_ADMIN_DETAILS", "true").lower() == "true",
)

ADMIN_EMAIL = PersistentConfig(
    "ADMIN_EMAIL",
    "auth.admin.email",
    os.environ.get("ADMIN_EMAIL", None),
)


####################################
# TASKS
####################################


TASK_MODEL = PersistentConfig(
    "TASK_MODEL",
    "task.model.default",
    os.environ.get("TASK_MODEL", ""),
)

TASK_MODEL_EXTERNAL = PersistentConfig(
    "TASK_MODEL_EXTERNAL",
    "task.model.external",
    os.environ.get("TASK_MODEL_EXTERNAL", ""),
)

TITLE_GENERATION_PROMPT_TEMPLATE = PersistentConfig(
    "TITLE_GENERATION_PROMPT_TEMPLATE",
    "task.title.prompt_template",
    os.environ.get(
        "TITLE_GENERATION_PROMPT_TEMPLATE",
        """Here is the query:
{{prompt:middletruncate:8000}}

Create a concise, 3-5 word phrase with an emoji as a title for the previous query. Suitable Emojis for the summary can be used to enhance understanding but avoid quotation marks or special formatting. RESPOND ONLY WITH THE TITLE TEXT.

Examples of titles:
📉 Stock Market Trends
🍪 Perfect Chocolate Chip Recipe
Evolution of Music Streaming
Remote Work Productivity Tips
Artificial Intelligence in Healthcare
🎮 Video Game Development Insights""",
    ),
)


SEARCH_QUERY_GENERATION_PROMPT_TEMPLATE = PersistentConfig(
    "SEARCH_QUERY_GENERATION_PROMPT_TEMPLATE",
    "task.search.prompt_template",
    os.environ.get(
        "SEARCH_QUERY_GENERATION_PROMPT_TEMPLATE",
        """You are tasked with generating web search queries. Give me an appropriate query to answer my question for google search. Answer with only the query. Today is {{CURRENT_DATE}}.
        
Question:
{{prompt:end:4000}}""",
    ),
)

SEARCH_QUERY_PROMPT_LENGTH_THRESHOLD = PersistentConfig(
    "SEARCH_QUERY_PROMPT_LENGTH_THRESHOLD",
    "task.search.prompt_length_threshold",
    int(
        os.environ.get(
            "SEARCH_QUERY_PROMPT_LENGTH_THRESHOLD",
            100,
        )
    ),
)

TOOLS_FUNCTION_CALLING_PROMPT_TEMPLATE = PersistentConfig(
    "TOOLS_FUNCTION_CALLING_PROMPT_TEMPLATE",
    "task.tools.prompt_template",
    os.environ.get(
        "TOOLS_FUNCTION_CALLING_PROMPT_TEMPLATE",
        """Tools: {{TOOLS}}
If a function tool doesn't match the query, return an empty string. Else, pick a function tool, fill in the parameters from the function tool's schema, and return it in the format { "name": \"functionName\", "parameters": { "key": "value" } }. Only pick a function if the user asks.  Only return the object. Do not return any other text.""",
    ),
)


####################################
# WEBUI_SECRET_KEY
####################################

WEBUI_SECRET_KEY = os.environ.get(
    "WEBUI_SECRET_KEY",
    os.environ.get(
        "WEBUI_JWT_SECRET_KEY", "t0p-s3cr3t"
    ),  # DEPRECATED: remove at next major version
)

WEBUI_SESSION_COOKIE_SAME_SITE = os.environ.get(
    "WEBUI_SESSION_COOKIE_SAME_SITE",
    os.environ.get("WEBUI_SESSION_COOKIE_SAME_SITE", "lax"),
)

WEBUI_SESSION_COOKIE_SECURE = os.environ.get(
    "WEBUI_SESSION_COOKIE_SECURE",
    os.environ.get("WEBUI_SESSION_COOKIE_SECURE", "false").lower() == "true",
)

if WEBUI_AUTH and WEBUI_SECRET_KEY == "":
    raise ValueError(ERROR_MESSAGES.ENV_VAR_NOT_FOUND)

####################################
# RAG document content extraction
####################################

CONTENT_EXTRACTION_ENGINE = PersistentConfig(
    "CONTENT_EXTRACTION_ENGINE",
    "rag.CONTENT_EXTRACTION_ENGINE",
    os.environ.get("CONTENT_EXTRACTION_ENGINE", "").lower(),
)

TIKA_SERVER_URL = PersistentConfig(
    "TIKA_SERVER_URL",
    "rag.tika_server_url",
    os.getenv("TIKA_SERVER_URL", "http://tika:9998"),  # Default for sidecar deployment
)

####################################
# RAG
####################################

CHROMA_DATA_PATH = f"{DATA_DIR}/vector_db"
CHROMA_TENANT = os.environ.get("CHROMA_TENANT", chromadb.DEFAULT_TENANT)
CHROMA_DATABASE = os.environ.get("CHROMA_DATABASE", chromadb.DEFAULT_DATABASE)
CHROMA_HTTP_HOST = os.environ.get("CHROMA_HTTP_HOST", "")
CHROMA_HTTP_PORT = int(os.environ.get("CHROMA_HTTP_PORT", "8000"))
# Comma-separated list of header=value pairs
CHROMA_HTTP_HEADERS = os.environ.get("CHROMA_HTTP_HEADERS", "")
if CHROMA_HTTP_HEADERS:
    CHROMA_HTTP_HEADERS = dict(
        [pair.split("=") for pair in CHROMA_HTTP_HEADERS.split(",")]
    )
else:
    CHROMA_HTTP_HEADERS = None
CHROMA_HTTP_SSL = os.environ.get("CHROMA_HTTP_SSL", "false").lower() == "true"
# this uses the model defined in the Dockerfile ENV variable. If you dont use docker or docker based deployments such as k8s, the default embedding model will be used (sentence-transformers/all-MiniLM-L6-v2)

RAG_TOP_K = PersistentConfig(
    "RAG_TOP_K", "rag.top_k", int(os.environ.get("RAG_TOP_K", "5"))
)
RAG_RELEVANCE_THRESHOLD = PersistentConfig(
    "RAG_RELEVANCE_THRESHOLD",
    "rag.relevance_threshold",
    float(os.environ.get("RAG_RELEVANCE_THRESHOLD", "0.0")),
)

ENABLE_RAG_HYBRID_SEARCH = PersistentConfig(
    "ENABLE_RAG_HYBRID_SEARCH",
    "rag.enable_hybrid_search",
    os.environ.get("ENABLE_RAG_HYBRID_SEARCH", "").lower() == "true",
)

ENABLE_RAG_WEB_LOADER_SSL_VERIFICATION = PersistentConfig(
    "ENABLE_RAG_WEB_LOADER_SSL_VERIFICATION",
    "rag.enable_web_loader_ssl_verification",
    os.environ.get("ENABLE_RAG_WEB_LOADER_SSL_VERIFICATION", "True").lower() == "true",
)

RAG_EMBEDDING_ENGINE = PersistentConfig(
    "RAG_EMBEDDING_ENGINE",
    "rag.embedding_engine",
    os.environ.get("RAG_EMBEDDING_ENGINE", ""),
)

PDF_EXTRACT_IMAGES = PersistentConfig(
    "PDF_EXTRACT_IMAGES",
    "rag.pdf_extract_images",
    os.environ.get("PDF_EXTRACT_IMAGES", "False").lower() == "true",
)

RAG_EMBEDDING_MODEL = PersistentConfig(
    "RAG_EMBEDDING_MODEL",
    "rag.embedding_model",
    os.environ.get("RAG_EMBEDDING_MODEL", "sentence-transformers/all-MiniLM-L6-v2"),
)
log.info(f"Embedding model set: {RAG_EMBEDDING_MODEL.value}"),

RAG_EMBEDDING_MODEL_AUTO_UPDATE = (
    os.environ.get("RAG_EMBEDDING_MODEL_AUTO_UPDATE", "").lower() == "true"
)

RAG_EMBEDDING_MODEL_TRUST_REMOTE_CODE = (
    os.environ.get("RAG_EMBEDDING_MODEL_TRUST_REMOTE_CODE", "").lower() == "true"
)

RAG_EMBEDDING_OPENAI_BATCH_SIZE = PersistentConfig(
    "RAG_EMBEDDING_OPENAI_BATCH_SIZE",
    "rag.embedding_openai_batch_size",
    os.environ.get("RAG_EMBEDDING_OPENAI_BATCH_SIZE", 1),
)

RAG_RERANKING_MODEL = PersistentConfig(
    "RAG_RERANKING_MODEL",
    "rag.reranking_model",
    os.environ.get("RAG_RERANKING_MODEL", ""),
)
if RAG_RERANKING_MODEL.value != "":
    log.info(f"Reranking model set: {RAG_RERANKING_MODEL.value}"),

RAG_RERANKING_MODEL_AUTO_UPDATE = (
    os.environ.get("RAG_RERANKING_MODEL_AUTO_UPDATE", "").lower() == "true"
)

RAG_RERANKING_MODEL_TRUST_REMOTE_CODE = (
    os.environ.get("RAG_RERANKING_MODEL_TRUST_REMOTE_CODE", "").lower() == "true"
)


if CHROMA_HTTP_HOST != "":
    CHROMA_CLIENT = chromadb.HttpClient(
        host=CHROMA_HTTP_HOST,
        port=CHROMA_HTTP_PORT,
        headers=CHROMA_HTTP_HEADERS,
        ssl=CHROMA_HTTP_SSL,
        tenant=CHROMA_TENANT,
        database=CHROMA_DATABASE,
        settings=Settings(allow_reset=True, anonymized_telemetry=False),
    )
else:
    CHROMA_CLIENT = chromadb.PersistentClient(
        path=CHROMA_DATA_PATH,
        settings=Settings(allow_reset=True, anonymized_telemetry=False),
        tenant=CHROMA_TENANT,
        database=CHROMA_DATABASE,
    )


# device type embedding models - "cpu" (default), "cuda" (nvidia gpu required) or "mps" (apple silicon) - choosing this right can lead to better performance
USE_CUDA = os.environ.get("USE_CUDA_DOCKER", "false")

if USE_CUDA.lower() == "true":
    DEVICE_TYPE = "cuda"
else:
    DEVICE_TYPE = "cpu"

CHUNK_SIZE = PersistentConfig(
    "CHUNK_SIZE", "rag.chunk_size", int(os.environ.get("CHUNK_SIZE", "1500"))
)
CHUNK_OVERLAP = PersistentConfig(
    "CHUNK_OVERLAP",
    "rag.chunk_overlap",
    int(os.environ.get("CHUNK_OVERLAP", "100")),
)

DEFAULT_RAG_TEMPLATE = """Use the following context as your learned knowledge, inside <context></context> XML tags.
<context>
    [context]
</context>

When answer to user:
- If you don't know, just say that you don't know.
- If you don't know when you are not sure, ask for clarification.
Avoid mentioning that you obtained the information from the context.
And answer according to the language of the user's question.

Given the context information, answer the query.
Query: [query]"""

RAG_TEMPLATE = PersistentConfig(
    "RAG_TEMPLATE",
    "rag.template",
    os.environ.get("RAG_TEMPLATE", DEFAULT_RAG_TEMPLATE),
)

RAG_OPENAI_API_BASE_URL = PersistentConfig(
    "RAG_OPENAI_API_BASE_URL",
    "rag.openai_api_base_url",
    os.getenv("RAG_OPENAI_API_BASE_URL", OPENAI_API_BASE_URL),
)
RAG_OPENAI_API_KEY = PersistentConfig(
    "RAG_OPENAI_API_KEY",
    "rag.openai_api_key",
    os.getenv("RAG_OPENAI_API_KEY", OPENAI_API_KEY),
)

ENABLE_RAG_LOCAL_WEB_FETCH = (
    os.getenv("ENABLE_RAG_LOCAL_WEB_FETCH", "False").lower() == "true"
)

YOUTUBE_LOADER_LANGUAGE = PersistentConfig(
    "YOUTUBE_LOADER_LANGUAGE",
    "rag.youtube_loader_language",
    os.getenv("YOUTUBE_LOADER_LANGUAGE", "en").split(","),
)


ENABLE_RAG_WEB_SEARCH = PersistentConfig(
    "ENABLE_RAG_WEB_SEARCH",
    "rag.web.search.enable",
    os.getenv("ENABLE_RAG_WEB_SEARCH", "False").lower() == "true",
)

RAG_WEB_SEARCH_ENGINE = PersistentConfig(
    "RAG_WEB_SEARCH_ENGINE",
    "rag.web.search.engine",
    os.getenv("RAG_WEB_SEARCH_ENGINE", ""),
)

# You can provide a list of your own websites to filter after performing a web search.
# This ensures the highest level of safety and reliability of the information sources.
RAG_WEB_SEARCH_DOMAIN_FILTER_LIST = PersistentConfig(
    "RAG_WEB_SEARCH_DOMAIN_FILTER_LIST",
    "rag.rag.web.search.domain.filter_list",
    [
        # "wikipedia.com",
        # "wikimedia.org",
        # "wikidata.org",
    ],
)

SEARXNG_QUERY_URL = PersistentConfig(
    "SEARXNG_QUERY_URL",
    "rag.web.search.searxng_query_url",
    os.getenv("SEARXNG_QUERY_URL", ""),
)

GOOGLE_PSE_API_KEY = PersistentConfig(
    "GOOGLE_PSE_API_KEY",
    "rag.web.search.google_pse_api_key",
    os.getenv("GOOGLE_PSE_API_KEY", ""),
)

GOOGLE_PSE_ENGINE_ID = PersistentConfig(
    "GOOGLE_PSE_ENGINE_ID",
    "rag.web.search.google_pse_engine_id",
    os.getenv("GOOGLE_PSE_ENGINE_ID", ""),
)

BRAVE_SEARCH_API_KEY = PersistentConfig(
    "BRAVE_SEARCH_API_KEY",
    "rag.web.search.brave_search_api_key",
    os.getenv("BRAVE_SEARCH_API_KEY", ""),
)

SERPSTACK_API_KEY = PersistentConfig(
    "SERPSTACK_API_KEY",
    "rag.web.search.serpstack_api_key",
    os.getenv("SERPSTACK_API_KEY", ""),
)

SERPSTACK_HTTPS = PersistentConfig(
    "SERPSTACK_HTTPS",
    "rag.web.search.serpstack_https",
    os.getenv("SERPSTACK_HTTPS", "True").lower() == "true",
)

SERPER_API_KEY = PersistentConfig(
    "SERPER_API_KEY",
    "rag.web.search.serper_api_key",
    os.getenv("SERPER_API_KEY", ""),
)

SERPLY_API_KEY = PersistentConfig(
    "SERPLY_API_KEY",
    "rag.web.search.serply_api_key",
    os.getenv("SERPLY_API_KEY", ""),
)

TAVILY_API_KEY = PersistentConfig(
    "TAVILY_API_KEY",
    "rag.web.search.tavily_api_key",
    os.getenv("TAVILY_API_KEY", ""),
)

RAG_WEB_SEARCH_RESULT_COUNT = PersistentConfig(
    "RAG_WEB_SEARCH_RESULT_COUNT",
    "rag.web.search.result_count",
    int(os.getenv("RAG_WEB_SEARCH_RESULT_COUNT", "3")),
)

RAG_WEB_SEARCH_CONCURRENT_REQUESTS = PersistentConfig(
    "RAG_WEB_SEARCH_CONCURRENT_REQUESTS",
    "rag.web.search.concurrent_requests",
    int(os.getenv("RAG_WEB_SEARCH_CONCURRENT_REQUESTS", "10")),
)


####################################
# Transcribe
####################################

WHISPER_MODEL = os.getenv("WHISPER_MODEL", "base")
WHISPER_MODEL_DIR = os.getenv("WHISPER_MODEL_DIR", f"{CACHE_DIR}/whisper/models")
WHISPER_MODEL_AUTO_UPDATE = (
    os.environ.get("WHISPER_MODEL_AUTO_UPDATE", "").lower() == "true"
)


####################################
# Images
####################################

IMAGE_GENERATION_ENGINE = PersistentConfig(
    "IMAGE_GENERATION_ENGINE",
    "image_generation.engine",
    os.getenv("IMAGE_GENERATION_ENGINE", ""),
)

ENABLE_IMAGE_GENERATION = PersistentConfig(
    "ENABLE_IMAGE_GENERATION",
    "image_generation.enable",
    os.environ.get("ENABLE_IMAGE_GENERATION", "").lower() == "true",
)
AUTOMATIC1111_BASE_URL = PersistentConfig(
    "AUTOMATIC1111_BASE_URL",
    "image_generation.automatic1111.base_url",
    os.getenv("AUTOMATIC1111_BASE_URL", ""),
)
AUTOMATIC1111_API_AUTH = PersistentConfig(
    "AUTOMATIC1111_API_AUTH",
    "image_generation.automatic1111.api_auth",
    os.getenv("AUTOMATIC1111_API_AUTH", ""),
)

COMFYUI_BASE_URL = PersistentConfig(
    "COMFYUI_BASE_URL",
    "image_generation.comfyui.base_url",
    os.getenv("COMFYUI_BASE_URL", ""),
)

COMFYUI_CFG_SCALE = PersistentConfig(
    "COMFYUI_CFG_SCALE",
    "image_generation.comfyui.cfg_scale",
    os.getenv("COMFYUI_CFG_SCALE", ""),
)

COMFYUI_SAMPLER = PersistentConfig(
    "COMFYUI_SAMPLER",
    "image_generation.comfyui.sampler",
    os.getenv("COMFYUI_SAMPLER", ""),
)

COMFYUI_SCHEDULER = PersistentConfig(
    "COMFYUI_SCHEDULER",
    "image_generation.comfyui.scheduler",
    os.getenv("COMFYUI_SCHEDULER", ""),
)

COMFYUI_SD3 = PersistentConfig(
    "COMFYUI_SD3",
    "image_generation.comfyui.sd3",
    os.environ.get("COMFYUI_SD3", "").lower() == "true",
)

IMAGES_OPENAI_API_BASE_URL = PersistentConfig(
    "IMAGES_OPENAI_API_BASE_URL",
    "image_generation.openai.api_base_url",
    os.getenv("IMAGES_OPENAI_API_BASE_URL", OPENAI_API_BASE_URL),
)
IMAGES_OPENAI_API_KEY = PersistentConfig(
    "IMAGES_OPENAI_API_KEY",
    "image_generation.openai.api_key",
    os.getenv("IMAGES_OPENAI_API_KEY", OPENAI_API_KEY),
)

IMAGE_SIZE = PersistentConfig(
    "IMAGE_SIZE", "image_generation.size", os.getenv("IMAGE_SIZE", "512x512")
)

IMAGE_STEPS = PersistentConfig(
    "IMAGE_STEPS", "image_generation.steps", int(os.getenv("IMAGE_STEPS", 50))
)

IMAGE_GENERATION_MODEL = PersistentConfig(
    "IMAGE_GENERATION_MODEL",
    "image_generation.model",
    os.getenv("IMAGE_GENERATION_MODEL", ""),
)

####################################
# Audio
####################################

AUDIO_STT_OPENAI_API_BASE_URL = PersistentConfig(
    "AUDIO_STT_OPENAI_API_BASE_URL",
    "audio.stt.openai.api_base_url",
    os.getenv("AUDIO_STT_OPENAI_API_BASE_URL", OPENAI_API_BASE_URL),
)

AUDIO_STT_OPENAI_API_KEY = PersistentConfig(
    "AUDIO_STT_OPENAI_API_KEY",
    "audio.stt.openai.api_key",
    os.getenv("AUDIO_STT_OPENAI_API_KEY", OPENAI_API_KEY),
)

AUDIO_STT_ENGINE = PersistentConfig(
    "AUDIO_STT_ENGINE",
    "audio.stt.engine",
    os.getenv("AUDIO_STT_ENGINE", ""),
)

AUDIO_STT_MODEL = PersistentConfig(
    "AUDIO_STT_MODEL",
    "audio.stt.model",
    os.getenv("AUDIO_STT_MODEL", "whisper-1"),
)

AUDIO_TTS_OPENAI_API_BASE_URL = PersistentConfig(
    "AUDIO_TTS_OPENAI_API_BASE_URL",
    "audio.tts.openai.api_base_url",
    os.getenv("AUDIO_TTS_OPENAI_API_BASE_URL", OPENAI_API_BASE_URL),
)
AUDIO_TTS_OPENAI_API_KEY = PersistentConfig(
    "AUDIO_TTS_OPENAI_API_KEY",
    "audio.tts.openai.api_key",
    os.getenv("AUDIO_TTS_OPENAI_API_KEY", OPENAI_API_KEY),
)


AUDIO_TTS_ENGINE = PersistentConfig(
    "AUDIO_TTS_ENGINE",
    "audio.tts.engine",
    os.getenv("AUDIO_TTS_ENGINE", ""),
)


AUDIO_TTS_MODEL = PersistentConfig(
    "AUDIO_TTS_MODEL",
    "audio.tts.model",
    os.getenv("AUDIO_TTS_MODEL", "tts-1"),
)

AUDIO_TTS_VOICE = PersistentConfig(
    "AUDIO_TTS_VOICE",
    "audio.tts.voice",
    os.getenv("AUDIO_TTS_VOICE", "alloy"),
)


####################################
# Database
####################################

DATABASE_URL = os.environ.get("DATABASE_URL", f"sqlite:///{DATA_DIR}/webui.db")

# Replace the postgres:// with postgresql://
if "postgres://" in DATABASE_URL:
    DATABASE_URL = DATABASE_URL.replace("postgres://", "postgresql://")<|MERGE_RESOLUTION|>--- conflicted
+++ resolved
@@ -803,16 +803,6 @@
     timestamp: int
 
 
-<<<<<<< HEAD
-WEBUI_BANNERS = PersistentConfig(
-    "WEBUI_BANNERS",
-    "ui.banners",
-    [
-        BannerModel(**banner)
-        for banner in json.loads(os.environ.get("WEBUI_BANNERS", "[]"))
-    ],
-)
-=======
 try:
     banners = json.loads(os.environ.get("WEBUI_BANNERS", "[]"))
     banners = [BannerModel(**banner) for banner in banners]
@@ -821,7 +811,6 @@
     banners = []
 
 WEBUI_BANNERS = PersistentConfig("WEBUI_BANNERS", "ui.banners", banners)
->>>>>>> 79778fa2
 
 
 SHOW_ADMIN_DETAILS = PersistentConfig(
