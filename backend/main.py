--- conflicted
+++ resolved
@@ -55,11 +55,8 @@
     WEBHOOK_URL,
     ENABLE_ADMIN_EXPORT,
     AppConfig,
-<<<<<<< HEAD
     WEBUI_BUILD_HASH,
-=======
     OAUTH_PROVIDERS,
->>>>>>> 776bb289
 )
 from constants import ERROR_MESSAGES
 
@@ -365,7 +362,6 @@
         "default_locale": default_locale,
         "default_models": webui_app.state.config.DEFAULT_MODELS,
         "default_prompt_suggestions": webui_app.state.config.DEFAULT_PROMPT_SUGGESTIONS,
-<<<<<<< HEAD
         "features": {
             "auth": WEBUI_AUTH,
             "auth_trusted_header": bool(webui_app.state.AUTH_TRUSTED_EMAIL_HEADER),
@@ -373,14 +369,12 @@
             "enable_image_generation": images_app.state.config.ENABLED,
             "enable_admin_export": ENABLE_ADMIN_EXPORT,
             "enable_community_sharing": webui_app.state.config.ENABLE_COMMUNITY_SHARING,
-=======
-        "trusted_header_auth": bool(webui_app.state.AUTH_TRUSTED_EMAIL_HEADER),
+        },
         "oauth": {
             "providers": {
                 name: config.get("name", name)
                 for name, config in OAUTH_PROVIDERS.items()
             }
->>>>>>> 776bb289
         },
     }
 
