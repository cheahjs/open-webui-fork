from bs4 import BeautifulSoup
import json
import markdown
import time
import os
import sys
import logging
import aiohttp
import requests

from fastapi import FastAPI, Request, Depends, status
from fastapi.staticfiles import StaticFiles
from fastapi import HTTPException
from fastapi.middleware.wsgi import WSGIMiddleware
from fastapi.middleware.cors import CORSMiddleware
from starlette.exceptions import HTTPException as StarletteHTTPException
from starlette.middleware.base import BaseHTTPMiddleware


from apps.ollama.main import app as ollama_app
from apps.openai.main import app as openai_app

from apps.litellm.main import app as litellm_app, startup as litellm_app_startup
from apps.audio.main import app as audio_app
from apps.images.main import app as images_app
from apps.rag.main import app as rag_app
from apps.web.main import app as webui_app

from pydantic import BaseModel
from typing import List


from utils.utils import get_admin_user
from apps.rag.utils import rag_messages

from config import (
    CONFIG_DATA,
    WEBUI_NAME,
    ENV,
    VERSION,
    CHANGELOG,
    FRONTEND_BUILD_DIR,
    CACHE_DIR,
    STATIC_DIR,
    MODEL_FILTER_ENABLED,
    MODEL_FILTER_LIST,
    GLOBAL_LOG_LEVEL,
    SRC_LOG_LEVELS,
    WEBHOOK_URL,
<<<<<<< HEAD
    IS_LOCAL,
    ALLOW_EXPORT_ALL_CHATS,
    ENABLE_SHARING,
=======
    ALLOW_ADMIN_EXPORT,
>>>>>>> f19a0a98
)
from constants import ERROR_MESSAGES

logging.basicConfig(stream=sys.stdout, level=GLOBAL_LOG_LEVEL)
log = logging.getLogger(__name__)
log.setLevel(SRC_LOG_LEVELS["MAIN"])


class SPAStaticFiles(StaticFiles):
    async def get_response(self, path: str, scope):
        try:
            return await super().get_response(path, scope)
        except (HTTPException, StarletteHTTPException) as ex:
            if ex.status_code == 404:
                return await super().get_response("index.html", scope)
            else:
                raise ex


print(
    f"""
  ___                    __        __   _     _   _ ___ 
 / _ \ _ __   ___ _ __   \ \      / /__| |__ | | | |_ _|
| | | | '_ \ / _ \ '_ \   \ \ /\ / / _ \ '_ \| | | || | 
| |_| | |_) |  __/ | | |   \ V  V /  __/ |_) | |_| || | 
 \___/| .__/ \___|_| |_|    \_/\_/ \___|_.__/ \___/|___|
      |_|                                               

      
v{VERSION} - building the best open-source AI user interface.      
https://github.com/open-webui/open-webui
"""
)

app = FastAPI(docs_url="/docs" if ENV == "dev" else None, redoc_url=None)

app.state.MODEL_FILTER_ENABLED = MODEL_FILTER_ENABLED
app.state.MODEL_FILTER_LIST = MODEL_FILTER_LIST

app.state.WEBHOOK_URL = WEBHOOK_URL

origins = ["*"]


class RAGMiddleware(BaseHTTPMiddleware):
    async def dispatch(self, request: Request, call_next):
        if request.method == "POST" and (
            "/api/chat" in request.url.path or "/chat/completions" in request.url.path
        ):
            log.debug(f"request.url.path: {request.url.path}")

            # Read the original request body
            body = await request.body()
            # Decode body to string
            body_str = body.decode("utf-8")
            # Parse string to JSON
            data = json.loads(body_str) if body_str else {}

            # Example: Add a new key-value pair or modify existing ones
            # data["modified"] = True  # Example modification
            if "docs" in data:
                data = {**data}
                data["messages"] = rag_messages(
                    data["docs"],
                    data["messages"],
                    rag_app.state.RAG_TEMPLATE,
                    rag_app.state.TOP_K,
                    rag_app.state.RAG_EMBEDDING_ENGINE,
                    rag_app.state.RAG_EMBEDDING_MODEL,
                    rag_app.state.sentence_transformer_ef,
                    rag_app.state.RAG_OPENAI_API_KEY,
                    rag_app.state.RAG_OPENAI_API_BASE_URL,
                )
                del data["docs"]

                log.debug(f"data['messages']: {data['messages']}")

            modified_body_bytes = json.dumps(data).encode("utf-8")

            # Replace the request body with the modified one
            request._body = modified_body_bytes

            # Set custom header to ensure content-length matches new body length
            request.headers.__dict__["_list"] = [
                (b"content-length", str(len(modified_body_bytes)).encode("utf-8")),
                *[
                    (k, v)
                    for k, v in request.headers.raw
                    if k.lower() != b"content-length"
                ],
            ]

        response = await call_next(request)
        return response

    async def _receive(self, body: bytes):
        return {"type": "http.request", "body": body, "more_body": False}


app.add_middleware(RAGMiddleware)


app.add_middleware(
    CORSMiddleware,
    allow_origins=origins,
    allow_credentials=True,
    allow_methods=["*"],
    allow_headers=["*"],
)


@app.middleware("http")
async def check_url(request: Request, call_next):
    start_time = int(time.time())
    response = await call_next(request)
    process_time = int(time.time()) - start_time
    response.headers["X-Process-Time"] = str(process_time)

    return response


@app.on_event("startup")
async def on_startup():
    await litellm_app_startup()


app.mount("/api/v1", webui_app)
app.mount("/litellm/api", litellm_app)

app.mount("/ollama", ollama_app)
app.mount("/openai/api", openai_app)

app.mount("/images/api/v1", images_app)
app.mount("/audio/api/v1", audio_app)
app.mount("/rag/api/v1", rag_app)


@app.get("/api/config")
async def get_app_config():
    # Checking and Handling the Absence of 'ui' in CONFIG_DATA

    default_locale = "en-US"
    if "ui" in CONFIG_DATA:
        default_locale = CONFIG_DATA["ui"].get("default_locale", "en-US")

    # The Rest of the Function Now Uses the Variables Defined Above
    return {
        "status": True,
        "name": WEBUI_NAME,
        "version": VERSION,
        "default_locale": default_locale,
        "images": images_app.state.ENABLED,
        "default_models": webui_app.state.DEFAULT_MODELS,
        "default_prompt_suggestions": webui_app.state.DEFAULT_PROMPT_SUGGESTIONS,
<<<<<<< HEAD
        "trusted_header_auth": bool(webui_app.state.AUTH_TRUSTED_EMAIL_HEADER),
        "is_local": IS_LOCAL,
        "all_chat_export_allowed": ALLOW_EXPORT_ALL_CHATS,
        "enable_sharing": ENABLE_SHARING,
=======
        "allow_admin_export": ALLOW_ADMIN_EXPORT,
>>>>>>> f19a0a98
    }


@app.get("/api/config/model/filter")
async def get_model_filter_config(user=Depends(get_admin_user)):
    return {
        "enabled": app.state.MODEL_FILTER_ENABLED,
        "models": app.state.MODEL_FILTER_LIST,
    }


class ModelFilterConfigForm(BaseModel):
    enabled: bool
    models: List[str]


@app.post("/api/config/model/filter")
async def update_model_filter_config(
    form_data: ModelFilterConfigForm, user=Depends(get_admin_user)
):
    app.state.MODEL_FILTER_ENABLED = form_data.enabled
    app.state.MODEL_FILTER_LIST = form_data.models

    ollama_app.state.MODEL_FILTER_ENABLED = app.state.MODEL_FILTER_ENABLED
    ollama_app.state.MODEL_FILTER_LIST = app.state.MODEL_FILTER_LIST

    openai_app.state.MODEL_FILTER_ENABLED = app.state.MODEL_FILTER_ENABLED
    openai_app.state.MODEL_FILTER_LIST = app.state.MODEL_FILTER_LIST

    litellm_app.state.MODEL_FILTER_ENABLED = app.state.MODEL_FILTER_ENABLED
    litellm_app.state.MODEL_FILTER_LIST = app.state.MODEL_FILTER_LIST

    return {
        "enabled": app.state.MODEL_FILTER_ENABLED,
        "models": app.state.MODEL_FILTER_LIST,
    }


@app.get("/api/webhook")
async def get_webhook_url(user=Depends(get_admin_user)):
    return {
        "url": app.state.WEBHOOK_URL,
    }


class UrlForm(BaseModel):
    url: str


@app.post("/api/webhook")
async def update_webhook_url(form_data: UrlForm, user=Depends(get_admin_user)):
    app.state.WEBHOOK_URL = form_data.url

    webui_app.state.WEBHOOK_URL = app.state.WEBHOOK_URL

    return {
        "url": app.state.WEBHOOK_URL,
    }


@app.get("/api/version")
async def get_app_config():
    return {
        "version": VERSION,
    }


@app.get("/api/changelog")
async def get_app_changelog():
    return {key: CHANGELOG[key] for idx, key in enumerate(CHANGELOG) if idx < 5}


@app.get("/api/version/updates")
async def get_app_latest_release_version():
    try:
        async with aiohttp.ClientSession() as session:
            async with session.get(
                "https://api.github.com/repos/open-webui/open-webui/releases/latest"
            ) as response:
                response.raise_for_status()
                data = await response.json()
                latest_version = data["tag_name"]

                return {"current": VERSION, "latest": latest_version[1:]}
    except aiohttp.ClientError as e:
        raise HTTPException(
            status_code=status.HTTP_503_SERVICE_UNAVAILABLE,
            detail=ERROR_MESSAGES.RATE_LIMIT_EXCEEDED,
        )


@app.get("/manifest.json")
async def get_manifest_json():
    return {
        "name": WEBUI_NAME,
        "short_name": WEBUI_NAME,
        "start_url": "/",
        "display": "standalone",
        "background_color": "#343541",
        "theme_color": "#343541",
        "orientation": "portrait-primary",
        "icons": [{"src": "/favicon.png", "type": "image/png", "sizes": "844x884"}],
    }


app.mount("/static", StaticFiles(directory=STATIC_DIR), name="static")
app.mount("/cache", StaticFiles(directory=CACHE_DIR), name="cache")

app.mount(
    "/",
    SPAStaticFiles(directory=FRONTEND_BUILD_DIR, html=True),
    name="spa-static-files",
)<|MERGE_RESOLUTION|>--- conflicted
+++ resolved
@@ -47,13 +47,9 @@
     GLOBAL_LOG_LEVEL,
     SRC_LOG_LEVELS,
     WEBHOOK_URL,
-<<<<<<< HEAD
     IS_LOCAL,
-    ALLOW_EXPORT_ALL_CHATS,
+    ALLOW_ADMIN_EXPORT,
     ENABLE_SHARING,
-=======
-    ALLOW_ADMIN_EXPORT,
->>>>>>> f19a0a98
 )
 from constants import ERROR_MESSAGES
 
@@ -208,14 +204,10 @@
         "images": images_app.state.ENABLED,
         "default_models": webui_app.state.DEFAULT_MODELS,
         "default_prompt_suggestions": webui_app.state.DEFAULT_PROMPT_SUGGESTIONS,
-<<<<<<< HEAD
         "trusted_header_auth": bool(webui_app.state.AUTH_TRUSTED_EMAIL_HEADER),
         "is_local": IS_LOCAL,
-        "all_chat_export_allowed": ALLOW_EXPORT_ALL_CHATS,
-        "enable_sharing": ENABLE_SHARING,
-=======
         "allow_admin_export": ALLOW_ADMIN_EXPORT,
->>>>>>> f19a0a98
+        "enable_sharing": ENABLE_SHARING,   
     }
 
 
