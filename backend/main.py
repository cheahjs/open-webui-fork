from bs4 import BeautifulSoup
import json
import markdown
import time
import os
import sys
import logging
import aiohttp
import requests

from fastapi import FastAPI, Request, Depends, status
from fastapi.staticfiles import StaticFiles
from fastapi import HTTPException
from fastapi.middleware.wsgi import WSGIMiddleware
from fastapi.middleware.cors import CORSMiddleware
from starlette.exceptions import HTTPException as StarletteHTTPException
from starlette.middleware.base import BaseHTTPMiddleware


from apps.ollama.main import app as ollama_app
from apps.openai.main import app as openai_app

from apps.litellm.main import (
    app as litellm_app,
    start_litellm_background,
    shutdown_litellm_background,
)
from apps.audio.main import app as audio_app
from apps.images.main import app as images_app
from apps.rag.main import app as rag_app
from apps.web.main import app as webui_app

import asyncio
from pydantic import BaseModel
from typing import List


from utils.utils import get_admin_user
from apps.rag.utils import rag_messages

from config import (
    CONFIG_DATA,
    WEBUI_NAME,
    ENV,
    VERSION,
    CHANGELOG,
    FRONTEND_BUILD_DIR,
    CACHE_DIR,
    STATIC_DIR,
    MODEL_FILTER_ENABLED,
    MODEL_FILTER_LIST,
    GLOBAL_LOG_LEVEL,
    SRC_LOG_LEVELS,
    WEBHOOK_URL,
<<<<<<< HEAD
    IS_LOCAL,
    ALLOW_ADMIN_EXPORT,
    ENABLE_SHARING,
=======
    ENABLE_ADMIN_EXPORT,
>>>>>>> 48e37973
)
from constants import ERROR_MESSAGES

logging.basicConfig(stream=sys.stdout, level=GLOBAL_LOG_LEVEL)
log = logging.getLogger(__name__)
log.setLevel(SRC_LOG_LEVELS["MAIN"])


class SPAStaticFiles(StaticFiles):
    async def get_response(self, path: str, scope):
        try:
            return await super().get_response(path, scope)
        except (HTTPException, StarletteHTTPException) as ex:
            if ex.status_code == 404:
                return await super().get_response("index.html", scope)
            else:
                raise ex


print(
    f"""
  ___                    __        __   _     _   _ ___ 
 / _ \ _ __   ___ _ __   \ \      / /__| |__ | | | |_ _|
| | | | '_ \ / _ \ '_ \   \ \ /\ / / _ \ '_ \| | | || | 
| |_| | |_) |  __/ | | |   \ V  V /  __/ |_) | |_| || | 
 \___/| .__/ \___|_| |_|    \_/\_/ \___|_.__/ \___/|___|
      |_|                                               

      
v{VERSION} - building the best open-source AI user interface.      
https://github.com/open-webui/open-webui
"""
)

app = FastAPI(docs_url="/docs" if ENV == "dev" else None, redoc_url=None)

app.state.MODEL_FILTER_ENABLED = MODEL_FILTER_ENABLED
app.state.MODEL_FILTER_LIST = MODEL_FILTER_LIST

app.state.WEBHOOK_URL = WEBHOOK_URL

origins = ["*"]


class RAGMiddleware(BaseHTTPMiddleware):
    async def dispatch(self, request: Request, call_next):
        if request.method == "POST" and (
            "/api/chat" in request.url.path or "/chat/completions" in request.url.path
        ):
            log.debug(f"request.url.path: {request.url.path}")

            # Read the original request body
            body = await request.body()
            # Decode body to string
            body_str = body.decode("utf-8")
            # Parse string to JSON
            data = json.loads(body_str) if body_str else {}

            # Example: Add a new key-value pair or modify existing ones
            # data["modified"] = True  # Example modification
            if "docs" in data:
                data = {**data}
                data["messages"] = rag_messages(
                    data["docs"],
                    data["messages"],
                    rag_app.state.RAG_TEMPLATE,
                    rag_app.state.TOP_K,
                    rag_app.state.RAG_EMBEDDING_ENGINE,
                    rag_app.state.RAG_EMBEDDING_MODEL,
                    rag_app.state.sentence_transformer_ef,
                    rag_app.state.OPENAI_API_KEY,
                    rag_app.state.OPENAI_API_BASE_URL,
                )
                del data["docs"]

                log.debug(f"data['messages']: {data['messages']}")

            modified_body_bytes = json.dumps(data).encode("utf-8")

            # Replace the request body with the modified one
            request._body = modified_body_bytes

            # Set custom header to ensure content-length matches new body length
            request.headers.__dict__["_list"] = [
                (b"content-length", str(len(modified_body_bytes)).encode("utf-8")),
                *[
                    (k, v)
                    for k, v in request.headers.raw
                    if k.lower() != b"content-length"
                ],
            ]

        response = await call_next(request)
        return response

    async def _receive(self, body: bytes):
        return {"type": "http.request", "body": body, "more_body": False}


app.add_middleware(RAGMiddleware)


app.add_middleware(
    CORSMiddleware,
    allow_origins=origins,
    allow_credentials=True,
    allow_methods=["*"],
    allow_headers=["*"],
)


@app.middleware("http")
async def check_url(request: Request, call_next):
    start_time = int(time.time())
    response = await call_next(request)
    process_time = int(time.time()) - start_time
    response.headers["X-Process-Time"] = str(process_time)

    return response


@app.on_event("startup")
async def on_startup():
    asyncio.create_task(start_litellm_background())


app.mount("/api/v1", webui_app)
app.mount("/litellm/api", litellm_app)

app.mount("/ollama", ollama_app)
app.mount("/openai/api", openai_app)

app.mount("/images/api/v1", images_app)
app.mount("/audio/api/v1", audio_app)
app.mount("/rag/api/v1", rag_app)


@app.get("/api/config")
async def get_app_config():
    # Checking and Handling the Absence of 'ui' in CONFIG_DATA

    default_locale = "en-US"
    if "ui" in CONFIG_DATA:
        default_locale = CONFIG_DATA["ui"].get("default_locale", "en-US")

    # The Rest of the Function Now Uses the Variables Defined Above
    return {
        "status": True,
        "name": WEBUI_NAME,
        "version": VERSION,
        "default_locale": default_locale,
        "images": images_app.state.ENABLED,
        "default_models": webui_app.state.DEFAULT_MODELS,
        "default_prompt_suggestions": webui_app.state.DEFAULT_PROMPT_SUGGESTIONS,
        "trusted_header_auth": bool(webui_app.state.AUTH_TRUSTED_EMAIL_HEADER),
<<<<<<< HEAD
        "is_local": IS_LOCAL,
        "allow_admin_export": ALLOW_ADMIN_EXPORT,
        "enable_sharing": ENABLE_SHARING,   
=======
        "admin_export_enabled": ENABLE_ADMIN_EXPORT,
>>>>>>> 48e37973
    }


@app.get("/api/config/model/filter")
async def get_model_filter_config(user=Depends(get_admin_user)):
    return {
        "enabled": app.state.MODEL_FILTER_ENABLED,
        "models": app.state.MODEL_FILTER_LIST,
    }


class ModelFilterConfigForm(BaseModel):
    enabled: bool
    models: List[str]


@app.post("/api/config/model/filter")
async def update_model_filter_config(
    form_data: ModelFilterConfigForm, user=Depends(get_admin_user)
):
    app.state.MODEL_FILTER_ENABLED = form_data.enabled
    app.state.MODEL_FILTER_LIST = form_data.models

    ollama_app.state.MODEL_FILTER_ENABLED = app.state.MODEL_FILTER_ENABLED
    ollama_app.state.MODEL_FILTER_LIST = app.state.MODEL_FILTER_LIST

    openai_app.state.MODEL_FILTER_ENABLED = app.state.MODEL_FILTER_ENABLED
    openai_app.state.MODEL_FILTER_LIST = app.state.MODEL_FILTER_LIST

    litellm_app.state.MODEL_FILTER_ENABLED = app.state.MODEL_FILTER_ENABLED
    litellm_app.state.MODEL_FILTER_LIST = app.state.MODEL_FILTER_LIST

    return {
        "enabled": app.state.MODEL_FILTER_ENABLED,
        "models": app.state.MODEL_FILTER_LIST,
    }


@app.get("/api/webhook")
async def get_webhook_url(user=Depends(get_admin_user)):
    return {
        "url": app.state.WEBHOOK_URL,
    }


class UrlForm(BaseModel):
    url: str


@app.post("/api/webhook")
async def update_webhook_url(form_data: UrlForm, user=Depends(get_admin_user)):
    app.state.WEBHOOK_URL = form_data.url

    webui_app.state.WEBHOOK_URL = app.state.WEBHOOK_URL

    return {
        "url": app.state.WEBHOOK_URL,
    }


@app.get("/api/version")
async def get_app_config():
    return {
        "version": VERSION,
    }


@app.get("/api/changelog")
async def get_app_changelog():
    return {key: CHANGELOG[key] for idx, key in enumerate(CHANGELOG) if idx < 5}


@app.get("/api/version/updates")
async def get_app_latest_release_version():
    try:
        async with aiohttp.ClientSession() as session:
            async with session.get(
                "https://api.github.com/repos/open-webui/open-webui/releases/latest"
            ) as response:
                response.raise_for_status()
                data = await response.json()
                latest_version = data["tag_name"]

                return {"current": VERSION, "latest": latest_version[1:]}
    except aiohttp.ClientError as e:
        raise HTTPException(
            status_code=status.HTTP_503_SERVICE_UNAVAILABLE,
            detail=ERROR_MESSAGES.RATE_LIMIT_EXCEEDED,
        )


@app.get("/manifest.json")
async def get_manifest_json():
    return {
        "name": WEBUI_NAME,
        "short_name": WEBUI_NAME,
        "start_url": "/",
        "display": "standalone",
        "background_color": "#343541",
        "theme_color": "#343541",
        "orientation": "portrait-primary",
        "icons": [{"src": "/favicon.png", "type": "image/png", "sizes": "844x884"}],
    }


app.mount("/static", StaticFiles(directory=STATIC_DIR), name="static")
app.mount("/cache", StaticFiles(directory=CACHE_DIR), name="cache")

app.mount(
    "/",
    SPAStaticFiles(directory=FRONTEND_BUILD_DIR, html=True),
    name="spa-static-files",
)


@app.on_event("shutdown")
async def shutdown_event():
    await shutdown_litellm_background()<|MERGE_RESOLUTION|>--- conflicted
+++ resolved
@@ -52,13 +52,9 @@
     GLOBAL_LOG_LEVEL,
     SRC_LOG_LEVELS,
     WEBHOOK_URL,
-<<<<<<< HEAD
     IS_LOCAL,
-    ALLOW_ADMIN_EXPORT,
+    ENABLE_ADMIN_EXPORT,
     ENABLE_SHARING,
-=======
-    ENABLE_ADMIN_EXPORT,
->>>>>>> 48e37973
 )
 from constants import ERROR_MESSAGES
 
@@ -214,13 +210,9 @@
         "default_models": webui_app.state.DEFAULT_MODELS,
         "default_prompt_suggestions": webui_app.state.DEFAULT_PROMPT_SUGGESTIONS,
         "trusted_header_auth": bool(webui_app.state.AUTH_TRUSTED_EMAIL_HEADER),
-<<<<<<< HEAD
         "is_local": IS_LOCAL,
-        "allow_admin_export": ALLOW_ADMIN_EXPORT,
+        "admin_export_enabled": ENABLE_ADMIN_EXPORT,
         "enable_sharing": ENABLE_SHARING,   
-=======
-        "admin_export_enabled": ENABLE_ADMIN_EXPORT,
->>>>>>> 48e37973
     }
 
 
