import uuid
from contextlib import asynccontextmanager

from authlib.integrations.starlette_client import OAuth
from authlib.oidc.core import UserInfo
from bs4 import BeautifulSoup
import json
import markdown
import time
import os
import sys
import logging
import aiohttp
import requests
import mimetypes

from fastapi import FastAPI, Request, Depends, status
from fastapi.staticfiles import StaticFiles
from fastapi.responses import JSONResponse
from fastapi import HTTPException
from fastapi.middleware.wsgi import WSGIMiddleware
from fastapi.middleware.cors import CORSMiddleware
from starlette.exceptions import HTTPException as StarletteHTTPException
from starlette.middleware.base import BaseHTTPMiddleware
from starlette.middleware.sessions import SessionMiddleware
from starlette.responses import StreamingResponse, Response, RedirectResponse


from apps.socket.main import app as socket_app
from apps.ollama.main import app as ollama_app, get_all_models as get_ollama_models
from apps.openai.main import app as openai_app, get_all_models as get_openai_models

from apps.audio.main import app as audio_app
from apps.images.main import app as images_app
from apps.rag.main import app as rag_app
from apps.webui.main import app as webui_app

import asyncio
from pydantic import BaseModel
from typing import List, Optional

from apps.webui.models.auths import Auths
from apps.webui.models.models import Models
from apps.webui.models.users import Users
from utils.misc import parse_duration
from utils.utils import (
    get_admin_user,
    get_verified_user,
    get_current_user,
    get_http_authorization_cred,
    get_password_hash,
    create_token,
)
from apps.rag.utils import rag_messages

from config import (
    CONFIG_DATA,
    WEBUI_NAME,
    WEBUI_URL,
    WEBUI_AUTH,
    ENV,
    VERSION,
    CHANGELOG,
    FRONTEND_BUILD_DIR,
    CACHE_DIR,
    STATIC_DIR,
    ENABLE_OPENAI_API,
    ENABLE_OLLAMA_API,
    ENABLE_MODEL_FILTER,
    MODEL_FILTER_LIST,
    GLOBAL_LOG_LEVEL,
    SRC_LOG_LEVELS,
    WEBHOOK_URL,
    ENABLE_ADMIN_EXPORT,
    AppConfig,
    WEBUI_BUILD_HASH,
    OAUTH_PROVIDERS,
<<<<<<< HEAD
=======
    ENABLE_OAUTH_SIGNUP,
    OAUTH_MERGE_ACCOUNTS_BY_EMAIL,
    WEBUI_SECRET_KEY,
    WEBUI_SESSION_COOKIE_SAME_SITE,
>>>>>>> ae376ec8
)
from constants import ERROR_MESSAGES, WEBHOOK_MESSAGES
from utils.webhook import post_webhook

logging.basicConfig(stream=sys.stdout, level=GLOBAL_LOG_LEVEL)
log = logging.getLogger(__name__)
log.setLevel(SRC_LOG_LEVELS["MAIN"])


class SPAStaticFiles(StaticFiles):
    async def get_response(self, path: str, scope):
        try:
            return await super().get_response(path, scope)
        except (HTTPException, StarletteHTTPException) as ex:
            if ex.status_code == 404:
                return await super().get_response("index.html", scope)
            else:
                raise ex


print(
    rf"""
  ___                    __        __   _     _   _ ___ 
 / _ \ _ __   ___ _ __   \ \      / /__| |__ | | | |_ _|
| | | | '_ \ / _ \ '_ \   \ \ /\ / / _ \ '_ \| | | || | 
| |_| | |_) |  __/ | | |   \ V  V /  __/ |_) | |_| || | 
 \___/| .__/ \___|_| |_|    \_/\_/ \___|_.__/ \___/|___|
      |_|                                               

      
v{VERSION} - building the best open-source AI user interface.
{f"Commit: {WEBUI_BUILD_HASH}" if WEBUI_BUILD_HASH != "dev-build" else ""}
https://github.com/open-webui/open-webui
"""
)


@asynccontextmanager
async def lifespan(app: FastAPI):
    yield


app = FastAPI(
    docs_url="/docs" if ENV == "dev" else None, redoc_url=None, lifespan=lifespan
)

app.state.config = AppConfig()

app.state.config.ENABLE_OPENAI_API = ENABLE_OPENAI_API
app.state.config.ENABLE_OLLAMA_API = ENABLE_OLLAMA_API

app.state.config.ENABLE_MODEL_FILTER = ENABLE_MODEL_FILTER
app.state.config.MODEL_FILTER_LIST = MODEL_FILTER_LIST


app.state.config.WEBHOOK_URL = WEBHOOK_URL


app.state.MODELS = {}

origins = ["*"]

# Custom middleware to add security headers
# class SecurityHeadersMiddleware(BaseHTTPMiddleware):
#     async def dispatch(self, request: Request, call_next):
#         response: Response = await call_next(request)
#         response.headers["Cross-Origin-Opener-Policy"] = "same-origin"
#         response.headers["Cross-Origin-Embedder-Policy"] = "require-corp"
#         return response


# app.add_middleware(SecurityHeadersMiddleware)


class RAGMiddleware(BaseHTTPMiddleware):
    async def dispatch(self, request: Request, call_next):
        return_citations = False

        if request.method == "POST" and (
            "/ollama/api/chat" in request.url.path
            or "/chat/completions" in request.url.path
        ):
            log.debug(f"request.url.path: {request.url.path}")

            # Read the original request body
            body = await request.body()
            # Decode body to string
            body_str = body.decode("utf-8")
            # Parse string to JSON
            data = json.loads(body_str) if body_str else {}

            return_citations = data.get("citations", False)
            if "citations" in data:
                del data["citations"]

            # Example: Add a new key-value pair or modify existing ones
            # data["modified"] = True  # Example modification
            if "docs" in data:
                data = {**data}
                data["messages"], citations = rag_messages(
                    docs=data["docs"],
                    messages=data["messages"],
                    template=rag_app.state.config.RAG_TEMPLATE,
                    embedding_function=rag_app.state.EMBEDDING_FUNCTION,
                    k=rag_app.state.config.TOP_K,
                    reranking_function=rag_app.state.sentence_transformer_rf,
                    r=rag_app.state.config.RELEVANCE_THRESHOLD,
                    hybrid_search=rag_app.state.config.ENABLE_RAG_HYBRID_SEARCH,
                )
                del data["docs"]

                log.debug(
                    f"data['messages']: {data['messages']}, citations: {citations}"
                )

            modified_body_bytes = json.dumps(data).encode("utf-8")

            # Replace the request body with the modified one
            request._body = modified_body_bytes

            # Set custom header to ensure content-length matches new body length
            request.headers.__dict__["_list"] = [
                (b"content-length", str(len(modified_body_bytes)).encode("utf-8")),
                *[
                    (k, v)
                    for k, v in request.headers.raw
                    if k.lower() != b"content-length"
                ],
            ]

        response = await call_next(request)

        if return_citations:
            # Inject the citations into the response
            if isinstance(response, StreamingResponse):
                # If it's a streaming response, inject it as SSE event or NDJSON line
                content_type = response.headers.get("Content-Type")
                if "text/event-stream" in content_type:
                    return StreamingResponse(
                        self.openai_stream_wrapper(response.body_iterator, citations),
                    )
                if "application/x-ndjson" in content_type:
                    return StreamingResponse(
                        self.ollama_stream_wrapper(response.body_iterator, citations),
                    )

        return response

    async def _receive(self, body: bytes):
        return {"type": "http.request", "body": body, "more_body": False}

    async def openai_stream_wrapper(self, original_generator, citations):
        yield f"data: {json.dumps({'citations': citations})}\n\n"
        async for data in original_generator:
            yield data

    async def ollama_stream_wrapper(self, original_generator, citations):
        yield f"{json.dumps({'citations': citations})}\n"
        async for data in original_generator:
            yield data


app.add_middleware(RAGMiddleware)


class PipelineMiddleware(BaseHTTPMiddleware):
    async def dispatch(self, request: Request, call_next):
        if request.method == "POST" and (
            "/ollama/api/chat" in request.url.path
            or "/chat/completions" in request.url.path
        ):
            log.debug(f"request.url.path: {request.url.path}")

            # Read the original request body
            body = await request.body()
            # Decode body to string
            body_str = body.decode("utf-8")
            # Parse string to JSON
            data = json.loads(body_str) if body_str else {}

            model_id = data["model"]
            filters = [
                model
                for model in app.state.MODELS.values()
                if "pipeline" in model
                and "type" in model["pipeline"]
                and model["pipeline"]["type"] == "filter"
                and (
                    model["pipeline"]["pipelines"] == ["*"]
                    or any(
                        model_id == target_model_id
                        for target_model_id in model["pipeline"]["pipelines"]
                    )
                )
            ]
            sorted_filters = sorted(filters, key=lambda x: x["pipeline"]["priority"])

            user = None
            if len(sorted_filters) > 0:
                try:
                    user = get_current_user(
                        get_http_authorization_cred(
                            request.headers.get("Authorization")
                        )
                    )
                    user = {"id": user.id, "name": user.name, "role": user.role}
                except:
                    pass

            model = app.state.MODELS[model_id]

            if "pipeline" in model:
                sorted_filters.append(model)

            for filter in sorted_filters:
                r = None
                try:
                    urlIdx = filter["urlIdx"]

                    url = openai_app.state.config.OPENAI_API_BASE_URLS[urlIdx]
                    key = openai_app.state.config.OPENAI_API_KEYS[urlIdx]

                    if key != "":
                        headers = {"Authorization": f"Bearer {key}"}
                        r = requests.post(
                            f"{url}/{filter['id']}/filter/inlet",
                            headers=headers,
                            json={
                                "user": user,
                                "body": data,
                            },
                        )

                        r.raise_for_status()
                        data = r.json()
                except Exception as e:
                    # Handle connection error here
                    print(f"Connection error: {e}")

                    if r is not None:
                        try:
                            res = r.json()
                            if "detail" in res:
                                return JSONResponse(
                                    status_code=r.status_code,
                                    content=res,
                                )
                        except:
                            pass

                    else:
                        pass

            if "pipeline" not in app.state.MODELS[model_id]:
                if "chat_id" in data:
                    del data["chat_id"]

                if "title" in data:
                    del data["title"]

            modified_body_bytes = json.dumps(data).encode("utf-8")
            # Replace the request body with the modified one
            request._body = modified_body_bytes
            # Set custom header to ensure content-length matches new body length
            request.headers.__dict__["_list"] = [
                (b"content-length", str(len(modified_body_bytes)).encode("utf-8")),
                *[
                    (k, v)
                    for k, v in request.headers.raw
                    if k.lower() != b"content-length"
                ],
            ]

        response = await call_next(request)
        return response

    async def _receive(self, body: bytes):
        return {"type": "http.request", "body": body, "more_body": False}


app.add_middleware(PipelineMiddleware)


app.add_middleware(
    CORSMiddleware,
    allow_origins=origins,
    allow_credentials=True,
    allow_methods=["*"],
    allow_headers=["*"],
)


@app.middleware("http")
async def check_url(request: Request, call_next):
    if len(app.state.MODELS) == 0:
        await get_all_models()
    else:
        pass

    start_time = int(time.time())
    response = await call_next(request)
    process_time = int(time.time()) - start_time
    response.headers["X-Process-Time"] = str(process_time)

    return response


@app.middleware("http")
async def update_embedding_function(request: Request, call_next):
    response = await call_next(request)
    if "/embedding/update" in request.url.path:
        webui_app.state.EMBEDDING_FUNCTION = rag_app.state.EMBEDDING_FUNCTION
    return response


app.mount("/ws", socket_app)


app.mount("/ollama", ollama_app)
app.mount("/openai", openai_app)

app.mount("/images/api/v1", images_app)
app.mount("/audio/api/v1", audio_app)
app.mount("/rag/api/v1", rag_app)

app.mount("/api/v1", webui_app)

webui_app.state.EMBEDDING_FUNCTION = rag_app.state.EMBEDDING_FUNCTION


async def get_all_models():
    openai_models = []
    ollama_models = []

    if app.state.config.ENABLE_OPENAI_API:
        openai_models = await get_openai_models()

        openai_models = openai_models["data"]

    if app.state.config.ENABLE_OLLAMA_API:
        ollama_models = await get_ollama_models()

        ollama_models = [
            {
                "id": model["model"],
                "name": model["name"],
                "object": "model",
                "created": int(time.time()),
                "owned_by": "ollama",
                "ollama": model,
            }
            for model in ollama_models["models"]
        ]

    models = openai_models + ollama_models
    custom_models = Models.get_all_models()

    for custom_model in custom_models:
        if custom_model.base_model_id == None:
            for model in models:
                if (
                    custom_model.id == model["id"]
                    or custom_model.id == model["id"].split(":")[0]
                ):
                    model["name"] = custom_model.name
                    model["info"] = custom_model.model_dump()
        else:
            owned_by = "openai"
            for model in models:
                if (
                    custom_model.base_model_id == model["id"]
                    or custom_model.base_model_id == model["id"].split(":")[0]
                ):
                    owned_by = model["owned_by"]
                    break

            models.append(
                {
                    "id": custom_model.id,
                    "name": custom_model.name,
                    "object": "model",
                    "created": custom_model.created_at,
                    "owned_by": owned_by,
                    "info": custom_model.model_dump(),
                    "preset": True,
                }
            )

    app.state.MODELS = {model["id"]: model for model in models}

    webui_app.state.MODELS = app.state.MODELS

    return models


@app.get("/api/models")
async def get_models(user=Depends(get_verified_user)):
    models = await get_all_models()

    # Filter out filter pipelines
    models = [
        model
        for model in models
        if "pipeline" not in model or model["pipeline"].get("type", None) != "filter"
    ]

    if app.state.config.ENABLE_MODEL_FILTER:
        if user.role == "user":
            models = list(
                filter(
                    lambda model: model["id"] in app.state.config.MODEL_FILTER_LIST,
                    models,
                )
            )
            return {"data": models}

    return {"data": models}


@app.post("/api/chat/completed")
async def chat_completed(form_data: dict, user=Depends(get_verified_user)):
    data = form_data
    model_id = data["model"]

    filters = [
        model
        for model in app.state.MODELS.values()
        if "pipeline" in model
        and "type" in model["pipeline"]
        and model["pipeline"]["type"] == "filter"
        and (
            model["pipeline"]["pipelines"] == ["*"]
            or any(
                model_id == target_model_id
                for target_model_id in model["pipeline"]["pipelines"]
            )
        )
    ]
    sorted_filters = sorted(filters, key=lambda x: x["pipeline"]["priority"])

    print(model_id)

    if model_id in app.state.MODELS:
        model = app.state.MODELS[model_id]
        if "pipeline" in model:
            sorted_filters = [model] + sorted_filters

    for filter in sorted_filters:
        r = None
        try:
            urlIdx = filter["urlIdx"]

            url = openai_app.state.config.OPENAI_API_BASE_URLS[urlIdx]
            key = openai_app.state.config.OPENAI_API_KEYS[urlIdx]

            if key != "":
                headers = {"Authorization": f"Bearer {key}"}
                r = requests.post(
                    f"{url}/{filter['id']}/filter/outlet",
                    headers=headers,
                    json={
                        "user": {"id": user.id, "name": user.name, "role": user.role},
                        "body": data,
                    },
                )

                r.raise_for_status()
                data = r.json()
        except Exception as e:
            # Handle connection error here
            print(f"Connection error: {e}")

            if r is not None:
                try:
                    res = r.json()
                    if "detail" in res:
                        return JSONResponse(
                            status_code=r.status_code,
                            content=res,
                        )
                except:
                    pass

            else:
                pass

    return data


@app.get("/api/pipelines/list")
async def get_pipelines_list(user=Depends(get_admin_user)):
    responses = await get_openai_models(raw=True)

    print(responses)
    urlIdxs = [
        idx
        for idx, response in enumerate(responses)
        if response != None and "pipelines" in response
    ]

    return {
        "data": [
            {
                "url": openai_app.state.config.OPENAI_API_BASE_URLS[urlIdx],
                "idx": urlIdx,
            }
            for urlIdx in urlIdxs
        ]
    }


class AddPipelineForm(BaseModel):
    url: str
    urlIdx: int


@app.post("/api/pipelines/add")
async def add_pipeline(form_data: AddPipelineForm, user=Depends(get_admin_user)):

    r = None
    try:
        urlIdx = form_data.urlIdx

        url = openai_app.state.config.OPENAI_API_BASE_URLS[urlIdx]
        key = openai_app.state.config.OPENAI_API_KEYS[urlIdx]

        headers = {"Authorization": f"Bearer {key}"}
        r = requests.post(
            f"{url}/pipelines/add", headers=headers, json={"url": form_data.url}
        )

        r.raise_for_status()
        data = r.json()

        return {**data}
    except Exception as e:
        # Handle connection error here
        print(f"Connection error: {e}")

        detail = "Pipeline not found"
        if r is not None:
            try:
                res = r.json()
                if "detail" in res:
                    detail = res["detail"]
            except:
                pass

        raise HTTPException(
            status_code=(r.status_code if r is not None else status.HTTP_404_NOT_FOUND),
            detail=detail,
        )


class DeletePipelineForm(BaseModel):
    id: str
    urlIdx: int


@app.delete("/api/pipelines/delete")
async def delete_pipeline(form_data: DeletePipelineForm, user=Depends(get_admin_user)):

    r = None
    try:
        urlIdx = form_data.urlIdx

        url = openai_app.state.config.OPENAI_API_BASE_URLS[urlIdx]
        key = openai_app.state.config.OPENAI_API_KEYS[urlIdx]

        headers = {"Authorization": f"Bearer {key}"}
        r = requests.delete(
            f"{url}/pipelines/delete", headers=headers, json={"id": form_data.id}
        )

        r.raise_for_status()
        data = r.json()

        return {**data}
    except Exception as e:
        # Handle connection error here
        print(f"Connection error: {e}")

        detail = "Pipeline not found"
        if r is not None:
            try:
                res = r.json()
                if "detail" in res:
                    detail = res["detail"]
            except:
                pass

        raise HTTPException(
            status_code=(r.status_code if r is not None else status.HTTP_404_NOT_FOUND),
            detail=detail,
        )


@app.get("/api/pipelines")
async def get_pipelines(urlIdx: Optional[int] = None, user=Depends(get_admin_user)):
    r = None
    try:
        urlIdx

        url = openai_app.state.config.OPENAI_API_BASE_URLS[urlIdx]
        key = openai_app.state.config.OPENAI_API_KEYS[urlIdx]

        headers = {"Authorization": f"Bearer {key}"}
        r = requests.get(f"{url}/pipelines", headers=headers)

        r.raise_for_status()
        data = r.json()

        return {**data}
    except Exception as e:
        # Handle connection error here
        print(f"Connection error: {e}")

        detail = "Pipeline not found"
        if r is not None:
            try:
                res = r.json()
                if "detail" in res:
                    detail = res["detail"]
            except:
                pass

        raise HTTPException(
            status_code=(r.status_code if r is not None else status.HTTP_404_NOT_FOUND),
            detail=detail,
        )


@app.get("/api/pipelines/{pipeline_id}/valves")
async def get_pipeline_valves(
    urlIdx: Optional[int], pipeline_id: str, user=Depends(get_admin_user)
):
    models = await get_all_models()
    r = None
    try:

        url = openai_app.state.config.OPENAI_API_BASE_URLS[urlIdx]
        key = openai_app.state.config.OPENAI_API_KEYS[urlIdx]

        headers = {"Authorization": f"Bearer {key}"}
        r = requests.get(f"{url}/{pipeline_id}/valves", headers=headers)

        r.raise_for_status()
        data = r.json()

        return {**data}
    except Exception as e:
        # Handle connection error here
        print(f"Connection error: {e}")

        detail = "Pipeline not found"

        if r is not None:
            try:
                res = r.json()
                if "detail" in res:
                    detail = res["detail"]
            except:
                pass

        raise HTTPException(
            status_code=(r.status_code if r is not None else status.HTTP_404_NOT_FOUND),
            detail=detail,
        )


@app.get("/api/pipelines/{pipeline_id}/valves/spec")
async def get_pipeline_valves_spec(
    urlIdx: Optional[int], pipeline_id: str, user=Depends(get_admin_user)
):
    models = await get_all_models()

    r = None
    try:
        url = openai_app.state.config.OPENAI_API_BASE_URLS[urlIdx]
        key = openai_app.state.config.OPENAI_API_KEYS[urlIdx]

        headers = {"Authorization": f"Bearer {key}"}
        r = requests.get(f"{url}/{pipeline_id}/valves/spec", headers=headers)

        r.raise_for_status()
        data = r.json()

        return {**data}
    except Exception as e:
        # Handle connection error here
        print(f"Connection error: {e}")

        detail = "Pipeline not found"
        if r is not None:
            try:
                res = r.json()
                if "detail" in res:
                    detail = res["detail"]
            except:
                pass

        raise HTTPException(
            status_code=(r.status_code if r is not None else status.HTTP_404_NOT_FOUND),
            detail=detail,
        )


@app.post("/api/pipelines/{pipeline_id}/valves/update")
async def update_pipeline_valves(
    urlIdx: Optional[int],
    pipeline_id: str,
    form_data: dict,
    user=Depends(get_admin_user),
):
    models = await get_all_models()

    r = None
    try:
        url = openai_app.state.config.OPENAI_API_BASE_URLS[urlIdx]
        key = openai_app.state.config.OPENAI_API_KEYS[urlIdx]

        headers = {"Authorization": f"Bearer {key}"}
        r = requests.post(
            f"{url}/{pipeline_id}/valves/update",
            headers=headers,
            json={**form_data},
        )

        r.raise_for_status()
        data = r.json()

        return {**data}
    except Exception as e:
        # Handle connection error here
        print(f"Connection error: {e}")

        detail = "Pipeline not found"

        if r is not None:
            try:
                res = r.json()
                if "detail" in res:
                    detail = res["detail"]
            except:
                pass

        raise HTTPException(
            status_code=(r.status_code if r is not None else status.HTTP_404_NOT_FOUND),
            detail=detail,
        )


@app.get("/api/config")
async def get_app_config():
    # Checking and Handling the Absence of 'ui' in CONFIG_DATA

    default_locale = "en-US"
    if "ui" in CONFIG_DATA:
        default_locale = CONFIG_DATA["ui"].get("default_locale", "en-US")

    # The Rest of the Function Now Uses the Variables Defined Above
    return {
        "status": True,
        "name": WEBUI_NAME,
        "version": VERSION,
        "default_locale": default_locale,
        "default_models": webui_app.state.config.DEFAULT_MODELS,
        "default_prompt_suggestions": webui_app.state.config.DEFAULT_PROMPT_SUGGESTIONS,
        "features": {
            "auth": WEBUI_AUTH,
            "auth_trusted_header": bool(webui_app.state.AUTH_TRUSTED_EMAIL_HEADER),
            "enable_signup": webui_app.state.config.ENABLE_SIGNUP,
            "enable_web_search": rag_app.state.config.ENABLE_RAG_WEB_SEARCH,
            "enable_image_generation": images_app.state.config.ENABLED,
            "enable_community_sharing": webui_app.state.config.ENABLE_COMMUNITY_SHARING,
            "enable_admin_export": ENABLE_ADMIN_EXPORT,
        },
        "oauth": {
            "providers": {
                name: config.get("name", name)
                for name, config in OAUTH_PROVIDERS.items()
            }
        },
        "oauth": {
            "providers": {
                name: config.get("name", name)
                for name, config in OAUTH_PROVIDERS.items()
            }
        },
    }


@app.get("/api/config/model/filter")
async def get_model_filter_config(user=Depends(get_admin_user)):
    return {
        "enabled": app.state.config.ENABLE_MODEL_FILTER,
        "models": app.state.config.MODEL_FILTER_LIST,
    }


class ModelFilterConfigForm(BaseModel):
    enabled: bool
    models: List[str]


@app.post("/api/config/model/filter")
async def update_model_filter_config(
    form_data: ModelFilterConfigForm, user=Depends(get_admin_user)
):
    app.state.config.ENABLE_MODEL_FILTER = form_data.enabled
    app.state.config.MODEL_FILTER_LIST = form_data.models

    return {
        "enabled": app.state.config.ENABLE_MODEL_FILTER,
        "models": app.state.config.MODEL_FILTER_LIST,
    }


@app.get("/api/webhook")
async def get_webhook_url(user=Depends(get_admin_user)):
    return {
        "url": app.state.config.WEBHOOK_URL,
    }


class UrlForm(BaseModel):
    url: str


@app.post("/api/webhook")
async def update_webhook_url(form_data: UrlForm, user=Depends(get_admin_user)):
    app.state.config.WEBHOOK_URL = form_data.url
    webui_app.state.WEBHOOK_URL = app.state.config.WEBHOOK_URL
    return {"url": app.state.config.WEBHOOK_URL}


@app.get("/api/version")
async def get_app_config():
    return {
        "version": VERSION,
    }


@app.get("/api/changelog")
async def get_app_changelog():
    return {key: CHANGELOG[key] for idx, key in enumerate(CHANGELOG) if idx < 5}


@app.get("/api/version/updates")
async def get_app_latest_release_version():
    try:
        async with aiohttp.ClientSession() as session:
            async with session.get(
                "https://api.github.com/repos/open-webui/open-webui/releases/latest"
            ) as response:
                response.raise_for_status()
                data = await response.json()
                latest_version = data["tag_name"]

                return {"current": VERSION, "latest": latest_version[1:]}
    except aiohttp.ClientError as e:
        raise HTTPException(
            status_code=status.HTTP_503_SERVICE_UNAVAILABLE,
            detail=ERROR_MESSAGES.RATE_LIMIT_EXCEEDED,
        )


############################
# OAuth Login & Callback
############################

oauth = OAuth()

for provider_name, provider_config in OAUTH_PROVIDERS.items():
    oauth.register(
        name=provider_name,
        client_id=provider_config["client_id"],
        client_secret=provider_config["client_secret"],
        server_metadata_url=provider_config["server_metadata_url"],
        client_kwargs={
            "scope": provider_config["scope"],
        },
    )

# SessionMiddleware is used by authlib for oauth
if len(OAUTH_PROVIDERS) > 0:
    app.add_middleware(
        SessionMiddleware,
        secret_key=WEBUI_SECRET_KEY,
        session_cookie="oui-session",
        same_site=WEBUI_SESSION_COOKIE_SAME_SITE,
    )


@app.get("/oauth/{provider}/login")
async def oauth_login(provider: str, request: Request):
    if provider not in OAUTH_PROVIDERS:
        raise HTTPException(404)
    redirect_uri = request.url_for("oauth_callback", provider=provider)
    return await oauth.create_client(provider).authorize_redirect(request, redirect_uri)


@app.get("/oauth/{provider}/callback")
async def oauth_callback(provider: str, request: Request):
    if provider not in OAUTH_PROVIDERS:
        raise HTTPException(404)
    client = oauth.create_client(provider)
    try:
        token = await client.authorize_access_token(request)
    except Exception as e:
        log.error(f"OAuth callback error: {e}")
        raise HTTPException(400, detail=ERROR_MESSAGES.INVALID_CRED)
    user_data: UserInfo = token["userinfo"]

    sub = user_data.get("sub")
    if not sub:
        raise HTTPException(400, detail=ERROR_MESSAGES.INVALID_CRED)
    provider_sub = f"{provider}@{sub}"

    # Check if the user exists
    user = Users.get_user_by_oauth_sub(provider_sub)

    if not user:
        # If the user does not exist, check if merging is enabled
        if OAUTH_MERGE_ACCOUNTS_BY_EMAIL.value:
            # Check if the user exists by email
            email = user_data.get("email", "").lower()
            if not email:
                raise HTTPException(400, detail=ERROR_MESSAGES.INVALID_CRED)
            user = Users.get_user_by_email(user_data.get("email", "").lower(), True)
            if user:
                # Update the user with the new oauth sub
                Users.update_user_oauth_sub_by_id(user.id, provider_sub)

    if not user:
        # If the user does not exist, check if signups are enabled
        if ENABLE_OAUTH_SIGNUP.value:
            user = Auths.insert_new_auth(
                email=user_data.get("email", "").lower(),
                password=get_password_hash(
                    str(uuid.uuid4())
                ),  # Random password, not used
                name=user_data.get("name", "User"),
                profile_image_url=user_data.get("picture", "/user.png"),
                role=webui_app.state.config.DEFAULT_USER_ROLE,
                oauth_sub=provider_sub,
            )

            if webui_app.state.config.WEBHOOK_URL:
                post_webhook(
                    webui_app.state.config.WEBHOOK_URL,
                    WEBHOOK_MESSAGES.USER_SIGNUP(user.name),
                    {
                        "action": "signup",
                        "message": WEBHOOK_MESSAGES.USER_SIGNUP(user.name),
                        "user": user.model_dump_json(exclude_none=True),
                    },
                )
        else:
            raise HTTPException(400, detail=ERROR_MESSAGES.INVALID_CRED)

    jwt_token = create_token(
        data={"id": user.id},
        expires_delta=parse_duration(webui_app.state.config.JWT_EXPIRES_IN),
    )

    # Redirect back to the frontend with the JWT token
    redirect_url = f"{request.base_url}auth#token={jwt_token}"
    return RedirectResponse(url=redirect_url)


@app.get("/manifest.json")
async def get_manifest_json():
    return {
        "name": WEBUI_NAME,
        "short_name": WEBUI_NAME,
        "start_url": "/",
        "display": "standalone",
        "background_color": "#343541",
        "theme_color": "#343541",
        "orientation": "portrait-primary",
        "icons": [{"src": "/static/logo.png", "type": "image/png", "sizes": "500x500"}],
    }


@app.get("/opensearch.xml")
async def get_opensearch_xml():
    xml_content = rf"""
    <OpenSearchDescription xmlns="http://a9.com/-/spec/opensearch/1.1/" xmlns:moz="http://www.mozilla.org/2006/browser/search/">
    <ShortName>{WEBUI_NAME}</ShortName>
    <Description>Search {WEBUI_NAME}</Description>
    <InputEncoding>UTF-8</InputEncoding>
    <Image width="16" height="16" type="image/x-icon">{WEBUI_URL}/favicon.png</Image>
    <Url type="text/html" method="get" template="{WEBUI_URL}/?q={"{searchTerms}"}"/>
    <moz:SearchForm>{WEBUI_URL}</moz:SearchForm>
    </OpenSearchDescription>
    """
    return Response(content=xml_content, media_type="application/xml")


@app.get("/health")
async def healthcheck():
    return {"status": True}


app.mount("/static", StaticFiles(directory=STATIC_DIR), name="static")
app.mount("/cache", StaticFiles(directory=CACHE_DIR), name="cache")

if os.path.exists(FRONTEND_BUILD_DIR):
    mimetypes.add_type("text/javascript", ".js")
    app.mount(
        "/",
        SPAStaticFiles(directory=FRONTEND_BUILD_DIR, html=True),
        name="spa-static-files",
    )
else:
    log.warning(
        f"Frontend build directory not found at '{FRONTEND_BUILD_DIR}'. Serving API only."
    )<|MERGE_RESOLUTION|>--- conflicted
+++ resolved
@@ -75,13 +75,10 @@
     AppConfig,
     WEBUI_BUILD_HASH,
     OAUTH_PROVIDERS,
-<<<<<<< HEAD
-=======
     ENABLE_OAUTH_SIGNUP,
     OAUTH_MERGE_ACCOUNTS_BY_EMAIL,
     WEBUI_SECRET_KEY,
     WEBUI_SESSION_COOKIE_SAME_SITE,
->>>>>>> ae376ec8
 )
 from constants import ERROR_MESSAGES, WEBHOOK_MESSAGES
 from utils.webhook import post_webhook
@@ -865,12 +862,6 @@
                 for name, config in OAUTH_PROVIDERS.items()
             }
         },
-        "oauth": {
-            "providers": {
-                name: config.get("name", name)
-                for name, config in OAUTH_PROVIDERS.items()
-            }
-        },
     }
 
 
