<script lang="ts">
	import { downloadDatabase } from '$lib/apis/utils';
	import { onMount, getContext } from 'svelte';
	import { config } from '$lib/stores';

	const i18n = getContext('i18n');

	export let saveHandler: Function;

	onMount(async () => {
		// permissions = await getUserPermissions(localStorage.token);
	});
</script>

<form
	class="flex flex-col h-full justify-between space-y-3 text-sm"
	on:submit|preventDefault={async () => {
		saveHandler();
	}}
>
	<div class=" space-y-3 pr-1.5 overflow-y-scroll max-h-80">
		<div>
			<div class=" mb-2 text-sm font-medium">{$i18n.t('Database')}</div>

			<div class="  flex w-full justify-between">
				<!-- <div class=" self-center text-xs font-medium">{$i18n.t('Allow Chat Deletion')}</div> -->

<<<<<<< HEAD
				{#if $config?.allow_admin_export ?? true}
=======
				{#if $config?.admin_export_enabled ?? true}
>>>>>>> 48e37973
					<button
						class=" flex rounded-md py-1.5 px-3 w-full hover:bg-gray-200 dark:hover:bg-gray-800 transition"
						type="button"
						on:click={() => {
<<<<<<< HEAD
						// exportAllUserChats();

						downloadDatabase(localStorage.token);
					}}
=======
							// exportAllUserChats();

							downloadDatabase(localStorage.token);
						}}
>>>>>>> 48e37973
					>
						<div class=" self-center mr-3">
							<svg
								xmlns="http://www.w3.org/2000/svg"
								viewBox="0 0 16 16"
								fill="currentColor"
								class="w-4 h-4"
							>
								<path d="M2 3a1 1 0 0 1 1-1h10a1 1 0 0 1 1 1v1a1 1 0 0 1-1 1H3a1 1 0 0 1-1-1V3Z" />
								<path
									fill-rule="evenodd"
									d="M13 6H3v6a2 2 0 0 0 2 2h6a2 2 0 0 0 2-2V6ZM8.75 7.75a.75.75 0 0 0-1.5 0v2.69L6.03 9.22a.75.75 0 0 0-1.06 1.06l2.5 2.5a.75.75 0 0 0 1.06 0l2.5-2.5a.75.75 0 1 0-1.06-1.06l-1.22 1.22V7.75Z"
									clip-rule="evenodd"
								/>
							</svg>
						</div>
						<div class=" self-center text-sm font-medium">{$i18n.t('Download Database')}</div>
					</button>
				{/if}
			</div>
		</div>
	</div>

	<!-- <div class="flex justify-end pt-3 text-sm font-medium">
		<button
			class=" px-4 py-2 bg-emerald-600 hover:bg-emerald-700 text-gray-100 transition rounded"
			type="submit"
		>
			Save
		</button>
	</div> -->
</form><|MERGE_RESOLUTION|>--- conflicted
+++ resolved
@@ -25,26 +25,15 @@
 			<div class="  flex w-full justify-between">
 				<!-- <div class=" self-center text-xs font-medium">{$i18n.t('Allow Chat Deletion')}</div> -->
 
-<<<<<<< HEAD
-				{#if $config?.allow_admin_export ?? true}
-=======
 				{#if $config?.admin_export_enabled ?? true}
->>>>>>> 48e37973
 					<button
 						class=" flex rounded-md py-1.5 px-3 w-full hover:bg-gray-200 dark:hover:bg-gray-800 transition"
 						type="button"
 						on:click={() => {
-<<<<<<< HEAD
-						// exportAllUserChats();
-
-						downloadDatabase(localStorage.token);
-					}}
-=======
 							// exportAllUserChats();
 
 							downloadDatabase(localStorage.token);
 						}}
->>>>>>> 48e37973
 					>
 						<div class=" self-center mr-3">
 							<svg
