<script lang="ts">
	import { toast } from 'svelte-sonner';
	import { onMount, tick, getContext } from 'svelte';
	import {
		type Model,
		mobile,
		settings,
		showSidebar,
		models,
		config,
<<<<<<< HEAD
		showCallOverlay
=======
		showCallOverlay,
		tools,
		user as _user
>>>>>>> 4ff17acc
	} from '$lib/stores';
	import { blobToFile, calculateSHA256, findWordIndices } from '$lib/utils';

	import {
		uploadDocToVectorDB,
		uploadWebToVectorDB,
		uploadYoutubeTranscriptionToVectorDB
	} from '$lib/apis/rag';
	import { SUPPORTED_FILE_TYPE, SUPPORTED_FILE_EXTENSIONS, WEBUI_BASE_URL } from '$lib/constants';

	import Prompts from './MessageInput/PromptCommands.svelte';
	import Suggestions from './MessageInput/Suggestions.svelte';
	import AddFilesPlaceholder from '../AddFilesPlaceholder.svelte';
	import Documents from './MessageInput/Documents.svelte';
	import Models from './MessageInput/Models.svelte';
	import Tooltip from '../common/Tooltip.svelte';
	import XMark from '$lib/components/icons/XMark.svelte';
	import InputMenu from './MessageInput/InputMenu.svelte';
	import Headphone from '../icons/Headphone.svelte';
	import VoiceRecording from './MessageInput/VoiceRecording.svelte';
<<<<<<< HEAD
=======
	import { transcribeAudio } from '$lib/apis/audio';
>>>>>>> 4ff17acc

	const i18n = getContext('i18n');

	export let submitPrompt: Function;
	export let stopResponse: Function;

	export let autoScroll = true;

	export let atSelectedModel: Model | undefined;
	export let selectedModels: [''];

	let recording = false;

	let chatTextAreaElement: HTMLTextAreaElement;
	let filesInputElement;

	let promptsElement;
	let documentsElement;
	let modelsElement;

	let inputFiles;
	let dragged = false;

	let user = null;
	let chatInputPlaceholder = '';

	export let files = [];

<<<<<<< HEAD
=======
	export let availableToolIds = [];
	export let selectedToolIds = [];
>>>>>>> 4ff17acc
	export let webSearchEnabled = false;

	export let prompt = '';
	export let messages = [];

	let visionCapableModels = [];
	$: visionCapableModels = [...(atSelectedModel ? [atSelectedModel] : selectedModels)].filter(
		(model) => $models.find((m) => m.id === model)?.info?.meta?.capabilities?.vision ?? true
	);

	$: if (prompt) {
		if (chatTextAreaElement) {
			chatTextAreaElement.style.height = '';
			chatTextAreaElement.style.height = Math.min(chatTextAreaElement.scrollHeight, 200) + 'px';
		}
	}

	const scrollToBottom = () => {
		const element = document.getElementById('messages-container');
		element.scrollTop = element.scrollHeight;
	};

	const uploadDoc = async (file) => {
		console.log(file);

		const doc = {
			type: 'doc',
			name: file.name,
			collection_name: '',
			upload_status: false,
			error: ''
		};

		try {
			files = [...files, doc];

			if (['audio/mpeg', 'audio/wav'].includes(file['type'])) {
				const res = await transcribeAudio(localStorage.token, file).catch((error) => {
					toast.error(error);
					return null;
				});

				if (res) {
					console.log(res);
					const blob = new Blob([res.text], { type: 'text/plain' });
					file = blobToFile(blob, `${file.name}.txt`);
				}
			}

			const res = await uploadDocToVectorDB(localStorage.token, '', file);

			if (res) {
				doc.upload_status = true;
				doc.collection_name = res.collection_name;
				files = files;
			}
		} catch (e) {
			// Remove the failed doc from the files array
			files = files.filter((f) => f.name !== file.name);
			toast.error(e);
		}
	};

	const uploadWeb = async (url) => {
		console.log(url);

		const doc = {
			type: 'doc',
			name: url,
			collection_name: '',
			upload_status: false,
			url: url,
			error: ''
		};

		try {
			files = [...files, doc];
			const res = await uploadWebToVectorDB(localStorage.token, '', url);

			if (res) {
				doc.upload_status = true;
				doc.collection_name = res.collection_name;
				files = files;
			}
		} catch (e) {
			// Remove the failed doc from the files array
			files = files.filter((f) => f.name !== url);
			toast.error(e);
		}
	};

	const uploadYoutubeTranscription = async (url) => {
		console.log(url);

		const doc = {
			type: 'doc',
			name: url,
			collection_name: '',
			upload_status: false,
			url: url,
			error: ''
		};

		try {
			files = [...files, doc];
			const res = await uploadYoutubeTranscriptionToVectorDB(localStorage.token, url);

			if (res) {
				doc.upload_status = true;
				doc.collection_name = res.collection_name;
				files = files;
			}
		} catch (e) {
			// Remove the failed doc from the files array
			files = files.filter((f) => f.name !== url);
			toast.error(e);
		}
	};

	onMount(() => {
		window.setTimeout(() => chatTextAreaElement?.focus(), 0);

		const dropZone = document.querySelector('body');

		const handleKeyDown = (event: KeyboardEvent) => {
			if (event.key === 'Escape') {
				console.log('Escape');
				dragged = false;
			}
		};

		const onDragOver = (e) => {
			e.preventDefault();
			dragged = true;
		};

		const onDragLeave = () => {
			dragged = false;
		};

		const onDrop = async (e) => {
			e.preventDefault();
			console.log(e);

			if (e.dataTransfer?.files) {
				const inputFiles = Array.from(e.dataTransfer?.files);

				if (inputFiles && inputFiles.length > 0) {
					inputFiles.forEach((file) => {
						console.log(file, file.name.split('.').at(-1));
						if (['image/gif', 'image/webp', 'image/jpeg', 'image/png'].includes(file['type'])) {
							if (visionCapableModels.length === 0) {
								toast.error($i18n.t('Selected model(s) do not support image inputs'));
								return;
							}
							let reader = new FileReader();
							reader.onload = (event) => {
								files = [
									...files,
									{
										type: 'image',
										url: `${event.target.result}`
									}
								];
							};
							reader.readAsDataURL(file);
						} else if (
							SUPPORTED_FILE_TYPE.includes(file['type']) ||
							SUPPORTED_FILE_EXTENSIONS.includes(file.name.split('.').at(-1))
						) {
							uploadDoc(file);
						} else {
							toast.error(
								$i18n.t(
									`Unknown File Type '{{file_type}}', but accepting and treating as plain text`,
									{ file_type: file['type'] }
								)
							);
							uploadDoc(file);
						}
					});
				} else {
					toast.error($i18n.t(`File not found.`));
				}
			}

			dragged = false;
		};

		window.addEventListener('keydown', handleKeyDown);

		dropZone?.addEventListener('dragover', onDragOver);
		dropZone?.addEventListener('drop', onDrop);
		dropZone?.addEventListener('dragleave', onDragLeave);

		return () => {
			window.removeEventListener('keydown', handleKeyDown);

			dropZone?.removeEventListener('dragover', onDragOver);
			dropZone?.removeEventListener('drop', onDrop);
			dropZone?.removeEventListener('dragleave', onDragLeave);
		};
	});
</script>

{#if dragged}
	<div
		class="fixed {$showSidebar
			? 'left-0 md:left-[260px] md:w-[calc(100%-260px)]'
			: 'left-0'}  w-full h-full flex z-50 touch-none pointer-events-none"
		id="dropzone"
		role="region"
		aria-label="Drag and Drop Container"
	>
		<div class="absolute w-full h-full backdrop-blur bg-gray-800/40 flex justify-center">
			<div class="m-auto pt-64 flex flex-col justify-center">
				<div class="max-w-md">
					<AddFilesPlaceholder />
				</div>
			</div>
		</div>
	</div>
{/if}

<div class="w-full">
	<div class=" -mb-0.5 mx-auto inset-x-0 bg-transparent flex justify-center">
		<div class="flex flex-col max-w-6xl px-2.5 md:px-6 w-full">
			<div class="relative">
				{#if autoScroll === false && messages.length > 0}
					<div class=" absolute -top-12 left-0 right-0 flex justify-center z-30">
						<button
							class=" bg-white border border-gray-100 dark:border-none dark:bg-white/20 p-1.5 rounded-full"
							on:click={() => {
								autoScroll = true;
								scrollToBottom();
							}}
						>
							<svg
								xmlns="http://www.w3.org/2000/svg"
								viewBox="0 0 20 20"
								fill="currentColor"
								class="w-5 h-5"
							>
								<path
									fill-rule="evenodd"
									d="M10 3a.75.75 0 01.75.75v10.638l3.96-4.158a.75.75 0 111.08 1.04l-5.25 5.5a.75.75 0 01-1.08 0l-5.25-5.5a.75.75 0 111.08-1.04l3.96 4.158V3.75A.75.75 0 0110 3z"
									clip-rule="evenodd"
								/>
							</svg>
						</button>
					</div>
				{/if}
			</div>

			<div class="w-full relative">
				{#if prompt.charAt(0) === '/'}
					<Prompts bind:this={promptsElement} bind:prompt bind:files />
				{:else if prompt.charAt(0) === '#'}
					<Documents
						bind:this={documentsElement}
						bind:prompt
						on:youtube={(e) => {
							console.log(e);
							uploadYoutubeTranscription(e.detail);
						}}
						on:url={(e) => {
							console.log(e);
							uploadWeb(e.detail);
						}}
						on:select={(e) => {
							console.log(e);
							files = [
								...files,
								{
									type: e?.detail?.type ?? 'doc',
									...e.detail,
									upload_status: true
								}
							];
						}}
					/>
				{/if}

				<Models
					bind:this={modelsElement}
					bind:prompt
					bind:chatInputPlaceholder
					{messages}
					on:select={(e) => {
						atSelectedModel = e.detail;
						chatTextAreaElement?.focus();
					}}
				/>

				{#if atSelectedModel !== undefined}
					<div
						class="px-3 py-2.5 text-left w-full flex justify-between items-center absolute bottom-0 left-0 right-0 bg-gradient-to-t from-50% from-white dark:from-gray-900"
					>
						<div class="flex items-center gap-2 text-sm dark:text-gray-500">
							<img
								crossorigin="anonymous"
								alt="model profile"
								class="size-5 max-w-[28px] object-cover rounded-full"
								src={$models.find((model) => model.id === atSelectedModel.id)?.info?.meta
									?.profile_image_url ??
									($i18n.language === 'dg-DG'
										? `/doge.png`
										: `${WEBUI_BASE_URL}/static/favicon.png`)}
							/>
							<div>
								Talking to <span class=" font-medium">{atSelectedModel.name}</span>
							</div>
						</div>
						<div>
							<button
								class="flex items-center"
								on:click={() => {
									atSelectedModel = undefined;
								}}
							>
								<XMark />
							</button>
						</div>
					</div>
				{/if}
			</div>
		</div>
	</div>

	<div class="bg-white dark:bg-gray-900">
		<div class="max-w-6xl px-2.5 md:px-6 mx-auto inset-x-0">
			<div class=" pb-2">
				<input
					bind:this={filesInputElement}
					bind:files={inputFiles}
					type="file"
					hidden
					multiple
					on:change={async () => {
						if (inputFiles && inputFiles.length > 0) {
							const _inputFiles = Array.from(inputFiles);
							_inputFiles.forEach((file) => {
								if (['image/gif', 'image/webp', 'image/jpeg', 'image/png'].includes(file['type'])) {
									if (visionCapableModels.length === 0) {
										toast.error($i18n.t('Selected model(s) do not support image inputs'));
										inputFiles = null;
										filesInputElement.value = '';
										return;
									}
									let reader = new FileReader();
									reader.onload = (event) => {
										files = [
											...files,
											{
												type: 'image',
												url: `${event.target.result}`
											}
										];
										inputFiles = null;
										filesInputElement.value = '';
									};
									reader.readAsDataURL(file);
								} else if (
									SUPPORTED_FILE_TYPE.includes(file['type']) ||
									SUPPORTED_FILE_EXTENSIONS.includes(file.name.split('.').at(-1))
								) {
									uploadDoc(file);
									filesInputElement.value = '';
								} else {
									toast.error(
										$i18n.t(
											`Unknown File Type '{{file_type}}', but accepting and treating as plain text`,
											{ file_type: file['type'] }
										)
									);
									uploadDoc(file);
									filesInputElement.value = '';
								}
							});
						} else {
							toast.error($i18n.t(`File not found.`));
						}
					}}
				/>

				{#if recording}
					<VoiceRecording
						bind:recording
						on:cancel={async () => {
							recording = false;

							await tick();
							document.getElementById('chat-textarea')?.focus();
						}}
						on:confirm={async (e) => {
							const response = e.detail;
							prompt = `${prompt}${response} `;

							recording = false;

							await tick();
							document.getElementById('chat-textarea')?.focus();

							if ($settings?.speechAutoSend ?? false) {
<<<<<<< HEAD
								submitPrompt(prompt, user);
=======
								submitPrompt(prompt);
>>>>>>> 4ff17acc
							}
						}}
					/>
				{:else}
					<form
						class="w-full flex gap-1.5"
						on:submit|preventDefault={() => {
							// check if selectedModels support image input
<<<<<<< HEAD
							submitPrompt(prompt, user);
=======
							submitPrompt(prompt);
>>>>>>> 4ff17acc
						}}
					>
						<div
							class="flex-1 flex flex-col relative w-full rounded-3xl px-1.5 bg-gray-50 dark:bg-gray-850 dark:text-gray-100"
							dir={$settings?.chatDirection ?? 'LTR'}
						>
							{#if files.length > 0}
								<div class="mx-2 mt-2 mb-1 flex flex-wrap gap-2">
									{#each files as file, fileIdx}
										<div class=" relative group">
											{#if file.type === 'image'}
												<div class="relative">
													<img
														src={file.url}
														alt="input"
														class=" h-16 w-16 rounded-xl object-cover"
													/>
													{#if atSelectedModel ? visionCapableModels.length === 0 : selectedModels.length !== visionCapableModels.length}
														<Tooltip
															className=" absolute top-1 left-1"
															content={$i18n.t('{{ models }}', {
																models: [...(atSelectedModel ? [atSelectedModel] : selectedModels)]
																	.filter((id) => !visionCapableModels.includes(id))
																	.join(', ')
															})}
														>
															<svg
																xmlns="http://www.w3.org/2000/svg"
																viewBox="0 0 24 24"
																fill="currentColor"
																class="size-4 fill-yellow-300"
															>
																<path
																	fill-rule="evenodd"
																	d="M9.401 3.003c1.155-2 4.043-2 5.197 0l7.355 12.748c1.154 2-.29 4.5-2.599 4.5H4.645c-2.309 0-3.752-2.5-2.598-4.5L9.4 3.003ZM12 8.25a.75.75 0 0 1 .75.75v3.75a.75.75 0 0 1-1.5 0V9a.75.75 0 0 1 .75-.75Zm0 8.25a.75.75 0 1 0 0-1.5.75.75 0 0 0 0 1.5Z"
																	clip-rule="evenodd"
																/>
															</svg>
														</Tooltip>
													{/if}
												</div>
											{:else if file.type === 'doc'}
												<div
													class="h-16 w-[15rem] flex items-center space-x-3 px-2.5 dark:bg-gray-600 rounded-xl border border-gray-200 dark:border-none"
												>
													<div class="p-2.5 bg-red-400 text-white rounded-lg">
														{#if file.upload_status}
															<svg
																xmlns="http://www.w3.org/2000/svg"
																viewBox="0 0 24 24"
																fill="currentColor"
																class="w-6 h-6"
															>
																<path
																	fill-rule="evenodd"
																	d="M5.625 1.5c-1.036 0-1.875.84-1.875 1.875v17.25c0 1.035.84 1.875 1.875 1.875h12.75c1.035 0 1.875-.84 1.875-1.875V12.75A3.75 3.75 0 0 0 16.5 9h-1.875a1.875 1.875 0 0 1-1.875-1.875V5.25A3.75 3.75 0 0 0 9 1.5H5.625ZM7.5 15a.75.75 0 0 1 .75-.75h7.5a.75.75 0 0 1 0 1.5h-7.5A.75.75 0 0 1 7.5 15Zm.75 2.25a.75.75 0 0 0 0 1.5H12a.75.75 0 0 0 0-1.5H8.25Z"
																	clip-rule="evenodd"
																/>
																<path
																	d="M12.971 1.816A5.23 5.23 0 0 1 14.25 5.25v1.875c0 .207.168.375.375.375H16.5a5.23 5.23 0 0 1 3.434 1.279 9.768 9.768 0 0 0-6.963-6.963Z"
																/>
															</svg>
														{:else}
															<svg
																class=" w-6 h-6 translate-y-[0.5px]"
																fill="currentColor"
																viewBox="0 0 24 24"
																xmlns="http://www.w3.org/2000/svg"
																><style>
																	.spinner_qM83 {
																		animation: spinner_8HQG 1.05s infinite;
																	}
																	.spinner_oXPr {
																		animation-delay: 0.1s;
																	}
																	.spinner_ZTLf {
																		animation-delay: 0.2s;
																	}
																	@keyframes spinner_8HQG {
																		0%,
																		57.14% {
																			animation-timing-function: cubic-bezier(0.33, 0.66, 0.66, 1);
																			transform: translate(0);
																		}
																		28.57% {
																			animation-timing-function: cubic-bezier(0.33, 0, 0.66, 0.33);
																			transform: translateY(-6px);
																		}
																		100% {
																			transform: translate(0);
																		}
																	}
																</style><circle
																	class="spinner_qM83"
																	cx="4"
																	cy="12"
																	r="2.5"
																/><circle
																	class="spinner_qM83 spinner_oXPr"
																	cx="12"
																	cy="12"
																	r="2.5"
																/><circle
																	class="spinner_qM83 spinner_ZTLf"
																	cx="20"
																	cy="12"
																	r="2.5"
																/></svg
															>
														{/if}
													</div>

													<div class="flex flex-col justify-center -space-y-0.5">
														<div class=" dark:text-gray-100 text-sm font-medium line-clamp-1">
															{file.name}
														</div>

														<div class=" text-gray-500 text-sm">{$i18n.t('Document')}</div>
													</div>
												</div>
											{:else if file.type === 'collection'}
												<div
													class="h-16 w-[15rem] flex items-center space-x-3 px-2.5 dark:bg-gray-600 rounded-xl border border-gray-200 dark:border-none"
												>
													<div class="p-2.5 bg-red-400 text-white rounded-lg">
														<svg
															xmlns="http://www.w3.org/2000/svg"
															viewBox="0 0 24 24"
															fill="currentColor"
															class="w-6 h-6"
														>
															<path
																d="M7.5 3.375c0-1.036.84-1.875 1.875-1.875h.375a3.75 3.75 0 0 1 3.75 3.75v1.875C13.5 8.161 14.34 9 15.375 9h1.875A3.75 3.75 0 0 1 21 12.75v3.375C21 17.16 20.16 18 19.125 18h-9.75A1.875 1.875 0 0 1 7.5 16.125V3.375Z"
															/>
															<path
																d="M15 5.25a5.23 5.23 0 0 0-1.279-3.434 9.768 9.768 0 0 1 6.963 6.963A5.23 5.23 0 0 0 17.25 7.5h-1.875A.375.375 0 0 1 15 7.125V5.25ZM4.875 6H6v10.125A3.375 3.375 0 0 0 9.375 19.5H16.5v1.125c0 1.035-.84 1.875-1.875 1.875h-9.75A1.875 1.875 0 0 1 3 20.625V7.875C3 6.839 3.84 6 4.875 6Z"
															/>
														</svg>
													</div>

													<div class="flex flex-col justify-center -space-y-0.5">
														<div class=" dark:text-gray-100 text-sm font-medium line-clamp-1">
															{file?.title ?? `#${file.name}`}
														</div>

														<div class=" text-gray-500 text-sm">{$i18n.t('Collection')}</div>
													</div>
												</div>
											{/if}

											<div class=" absolute -top-1 -right-1">
												<button
													class=" bg-gray-400 text-white border border-white rounded-full group-hover:visible invisible transition"
													type="button"
													on:click={() => {
														files.splice(fileIdx, 1);
														files = files;
													}}
												>
													<svg
														xmlns="http://www.w3.org/2000/svg"
														viewBox="0 0 20 20"
														fill="currentColor"
														class="w-4 h-4"
													>
														<path
															d="M6.28 5.22a.75.75 0 00-1.06 1.06L8.94 10l-3.72 3.72a.75.75 0 101.06 1.06L10 11.06l3.72 3.72a.75.75 0 101.06-1.06L11.06 10l3.72-3.72a.75.75 0 00-1.06-1.06L10 8.94 6.28 5.22z"
														/>
													</svg>
												</button>
											</div>
										</div>
									{/each}
								</div>
							{/if}

							<div class=" flex">
								<div class=" ml-0.5 self-end mb-1.5 flex space-x-1">
									<InputMenu
										bind:webSearchEnabled
<<<<<<< HEAD
=======
										bind:selectedToolIds
										tools={$tools.reduce((a, e, i, arr) => {
											if (availableToolIds.includes(e.id) || ($_user?.role ?? 'user') === 'admin') {
												a[e.id] = {
													name: e.name,
													description: e.meta.description,
													enabled: false
												};
											}
											return a;
										}, {})}
>>>>>>> 4ff17acc
										uploadFilesHandler={() => {
											filesInputElement.click();
										}}
										onClose={async () => {
											await tick();
											chatTextAreaElement?.focus();
										}}
									>
										<button
											class="bg-gray-50 hover:bg-gray-100 text-gray-800 dark:bg-gray-850 dark:text-white dark:hover:bg-gray-800 transition rounded-full p-2 outline-none focus:outline-none"
											type="button"
										>
											<svg
												xmlns="http://www.w3.org/2000/svg"
												viewBox="0 0 16 16"
												fill="currentColor"
												class="size-5"
											>
												<path
													d="M8.75 3.75a.75.75 0 0 0-1.5 0v3.5h-3.5a.75.75 0 0 0 0 1.5h3.5v3.5a.75.75 0 0 0 1.5 0v-3.5h3.5a.75.75 0 0 0 0-1.5h-3.5v-3.5Z"
												/>
											</svg>
										</button>
									</InputMenu>
								</div>

								<textarea
									id="chat-textarea"
									bind:this={chatTextAreaElement}
									class="scrollbar-hidden bg-gray-50 dark:bg-gray-850 dark:text-gray-100 outline-none w-full py-3 px-1 rounded-xl resize-none h-[48px]"
									placeholder={chatInputPlaceholder !== ''
										? chatInputPlaceholder
										: $i18n.t('Send a Message')}
									bind:value={prompt}
									on:keypress={(e) => {
										if (
											!$mobile ||
											!(
												'ontouchstart' in window ||
												navigator.maxTouchPoints > 0 ||
												navigator.msMaxTouchPoints > 0
											)
										) {
											// Prevent Enter key from creating a new line
											if (e.key === 'Enter' && !e.shiftKey) {
												e.preventDefault();
											}

											// Submit the prompt when Enter key is pressed
											if (prompt !== '' && e.key === 'Enter' && !e.shiftKey) {
<<<<<<< HEAD
												submitPrompt(prompt, user);
=======
												submitPrompt(prompt);
>>>>>>> 4ff17acc
											}
										}
									}}
									on:keydown={async (e) => {
										const isCtrlPressed = e.ctrlKey || e.metaKey; // metaKey is for Cmd key on Mac

										// Check if Ctrl + R is pressed
										if (prompt === '' && isCtrlPressed && e.key.toLowerCase() === 'r') {
											e.preventDefault();
											console.log('regenerate');

											const regenerateButton = [
												...document.getElementsByClassName('regenerate-response-button')
											]?.at(-1);

											regenerateButton?.click();
										}

										if (prompt === '' && e.key == 'ArrowUp') {
											e.preventDefault();

											const userMessageElement = [
												...document.getElementsByClassName('user-message')
											]?.at(-1);

											const editButton = [
												...document.getElementsByClassName('edit-user-message-button')
											]?.at(-1);

											console.log(userMessageElement);

											userMessageElement.scrollIntoView({ block: 'center' });
											editButton?.click();
										}

										if (['/', '#', '@'].includes(prompt.charAt(0)) && e.key === 'ArrowUp') {
											e.preventDefault();

											(promptsElement || documentsElement || modelsElement).selectUp();

											const commandOptionButton = [
												...document.getElementsByClassName('selected-command-option-button')
											]?.at(-1);
											commandOptionButton.scrollIntoView({ block: 'center' });
										}

										if (['/', '#', '@'].includes(prompt.charAt(0)) && e.key === 'ArrowDown') {
											e.preventDefault();

											(promptsElement || documentsElement || modelsElement).selectDown();

											const commandOptionButton = [
												...document.getElementsByClassName('selected-command-option-button')
											]?.at(-1);
											commandOptionButton.scrollIntoView({ block: 'center' });
										}

										if (['/', '#', '@'].includes(prompt.charAt(0)) && e.key === 'Enter') {
											e.preventDefault();

											const commandOptionButton = [
												...document.getElementsByClassName('selected-command-option-button')
											]?.at(-1);

											if (e.shiftKey) {
												prompt = `${prompt}\n`;
											} else if (commandOptionButton) {
												commandOptionButton?.click();
											} else {
												document.getElementById('send-message-button')?.click();
											}
										}

										if (['/', '#', '@'].includes(prompt.charAt(0)) && e.key === 'Tab') {
											e.preventDefault();

											const commandOptionButton = [
												...document.getElementsByClassName('selected-command-option-button')
											]?.at(-1);

											commandOptionButton?.click();
										} else if (e.key === 'Tab') {
											const words = findWordIndices(prompt);

											if (words.length > 0) {
												const word = words.at(0);
												const fullPrompt = prompt;

												prompt = prompt.substring(0, word?.endIndex + 1);
												await tick();

												e.target.scrollTop = e.target.scrollHeight;
												prompt = fullPrompt;
												await tick();

												e.preventDefault();
												e.target.setSelectionRange(word?.startIndex, word.endIndex + 1);
											}

											e.target.style.height = '';
											e.target.style.height = Math.min(e.target.scrollHeight, 200) + 'px';
										}

										if (e.key === 'Escape') {
											console.log('Escape');
											atSelectedModel = undefined;
										}
									}}
									rows="1"
									on:input={(e) => {
										e.target.style.height = '';
										e.target.style.height = Math.min(e.target.scrollHeight, 200) + 'px';
										user = null;
									}}
									on:focus={(e) => {
										e.target.style.height = '';
										e.target.style.height = Math.min(e.target.scrollHeight, 200) + 'px';
									}}
									on:paste={(e) => {
										const clipboardData = e.clipboardData || window.clipboardData;

										if (clipboardData && clipboardData.items) {
											for (const item of clipboardData.items) {
												if (item.type.indexOf('image') !== -1) {
													const blob = item.getAsFile();
													const reader = new FileReader();

													reader.onload = function (e) {
														files = [
															...files,
															{
																type: 'image',
																url: `${e.target.result}`
															}
														];
													};

													reader.readAsDataURL(blob);
												}
											}
										}
									}}
								/>

								<div class="self-end mb-2 flex space-x-1 mr-1">
									{#if messages.length == 0 || messages.at(-1).done == true}
										<Tooltip content={$i18n.t('Record voice')}>
											<button
												id="voice-input-button"
												class=" text-gray-600 dark:text-gray-300 hover:bg-gray-50 dark:hover:bg-gray-850 transition rounded-full p-1.5 mr-0.5 self-center"
												type="button"
												on:click={async () => {
<<<<<<< HEAD
													const res = await navigator.mediaDevices
														.getUserMedia({ audio: true })
														.catch(function (err) {
															toast.error(
																$i18n.t(`Permission denied when accessing microphone: {{error}}`, {
																	error: err
																})
															);
															return null;
														});

													if (res) {
														recording = true;
=======
													try {
														const res = await navigator.mediaDevices
															.getUserMedia({ audio: true })
															.catch(function (err) {
																toast.error(
																	$i18n.t(
																		`Permission denied when accessing microphone: {{error}}`,
																		{
																			error: err
																		}
																	)
																);
																return null;
															});

														if (res) {
															recording = true;
														}
													} catch {
														toast.error($i18n.t('Permission denied when accessing microphone'));
>>>>>>> 4ff17acc
													}
												}}
											>
												<svg
													xmlns="http://www.w3.org/2000/svg"
													viewBox="0 0 20 20"
													fill="currentColor"
													class="w-5 h-5 translate-y-[0.5px]"
												>
													<path d="M7 4a3 3 0 016 0v6a3 3 0 11-6 0V4z" />
													<path
														d="M5.5 9.643a.75.75 0 00-1.5 0V10c0 3.06 2.29 5.585 5.25 5.954V17.5h-1.5a.75.75 0 000 1.5h4.5a.75.75 0 000-1.5h-1.5v-1.546A6.001 6.001 0 0016 10v-.357a.75.75 0 00-1.5 0V10a4.5 4.5 0 01-9 0v-.357z"
													/>
												</svg>
											</button>
										</Tooltip>
									{/if}
								</div>
							</div>
						</div>
						<div class="flex items-end w-10">
							{#if messages.length == 0 || messages.at(-1).done == true}
								{#if prompt === ''}
									<div class=" flex items-center mb-1">
										<Tooltip content={$i18n.t('Call')}>
											<button
												class=" text-gray-600 dark:text-gray-300 hover:bg-gray-50 dark:hover:bg-gray-850 transition rounded-full p-2 self-center"
												type="button"
<<<<<<< HEAD
												on:click={() => {
													if (selectedModels.length > 1) {
														toast.error($i18n.t('Select only one model to call'));
													} else {
														showCallOverlay.set(true);
=======
												on:click={async () => {
													if (selectedModels.length > 1) {
														toast.error($i18n.t('Select only one model to call'));

														return;
													}

													if ($config.audio.stt.engine === 'web') {
														toast.error(
															$i18n.t('Call feature is not supported when using Web STT engine')
														);

														return;
													}
													// check if user has access to getUserMedia
													try {
														await navigator.mediaDevices.getUserMedia({ audio: true });
														// If the user grants the permission, proceed to show the call overlay

														showCallOverlay.set(true);
													} catch (err) {
														// If the user denies the permission or an error occurs, show an error message
														toast.error($i18n.t('Permission denied when accessing media devices'));
>>>>>>> 4ff17acc
													}
												}}
											>
												<Headphone className="size-6" />
											</button>
										</Tooltip>
									</div>
								{:else}
									<div class=" flex items-center mb-1">
										<Tooltip content={$i18n.t('Send message')}>
											<button
												id="send-message-button"
												class="{prompt !== ''
													? 'bg-black text-white hover:bg-gray-900 dark:bg-white dark:text-black dark:hover:bg-gray-100 '
													: 'text-white bg-gray-200 dark:text-gray-900 dark:bg-gray-700 disabled'} transition rounded-full p-1.5 m-0.5 self-center"
												type="submit"
												disabled={prompt === ''}
											>
												<svg
													xmlns="http://www.w3.org/2000/svg"
													viewBox="0 0 16 16"
													fill="currentColor"
													class="size-6"
												>
													<path
														fill-rule="evenodd"
														d="M8 14a.75.75 0 0 1-.75-.75V4.56L4.03 7.78a.75.75 0 0 1-1.06-1.06l4.5-4.5a.75.75 0 0 1 1.06 0l4.5 4.5a.75.75 0 0 1-1.06 1.06L8.75 4.56v8.69A.75.75 0 0 1 8 14Z"
														clip-rule="evenodd"
													/>
												</svg>
											</button>
										</Tooltip>
									</div>
								{/if}
							{:else}
								<div class=" flex items-center mb-1.5">
									<button
										class="bg-white hover:bg-gray-100 text-gray-800 dark:bg-gray-700 dark:text-white dark:hover:bg-gray-800 transition rounded-full p-1.5"
										on:click={() => {
											stopResponse();
										}}
									>
										<svg
											xmlns="http://www.w3.org/2000/svg"
											viewBox="0 0 24 24"
											fill="currentColor"
											class="size-6"
										>
											<path
												fill-rule="evenodd"
												d="M2.25 12c0-5.385 4.365-9.75 9.75-9.75s9.75 4.365 9.75 9.75-4.365 9.75-9.75 9.75S2.25 17.385 2.25 12zm6-2.438c0-.724.588-1.312 1.313-1.312h4.874c.725 0 1.313.588 1.313 1.313v4.874c0 .725-.588 1.313-1.313 1.313H9.564a1.312 1.312 0 01-1.313-1.313V9.564z"
												clip-rule="evenodd"
											/>
										</svg>
									</button>
								</div>
							{/if}
						</div>
					</form>
				{/if}

				<div class="mt-1.5 text-xs text-gray-500 text-center line-clamp-1">
					{$i18n.t('LLMs can make mistakes. Verify important information.')}
				</div>
			</div>
		</div>
	</div>
</div>

<style>
	.scrollbar-hidden:active::-webkit-scrollbar-thumb,
	.scrollbar-hidden:focus::-webkit-scrollbar-thumb,
	.scrollbar-hidden:hover::-webkit-scrollbar-thumb {
		visibility: visible;
	}
	.scrollbar-hidden::-webkit-scrollbar-thumb {
		visibility: hidden;
	}
</style><|MERGE_RESOLUTION|>--- conflicted
+++ resolved
@@ -8,13 +8,9 @@
 		showSidebar,
 		models,
 		config,
-<<<<<<< HEAD
-		showCallOverlay
-=======
 		showCallOverlay,
 		tools,
 		user as _user
->>>>>>> 4ff17acc
 	} from '$lib/stores';
 	import { blobToFile, calculateSHA256, findWordIndices } from '$lib/utils';
 
@@ -35,10 +31,7 @@
 	import InputMenu from './MessageInput/InputMenu.svelte';
 	import Headphone from '../icons/Headphone.svelte';
 	import VoiceRecording from './MessageInput/VoiceRecording.svelte';
-<<<<<<< HEAD
-=======
 	import { transcribeAudio } from '$lib/apis/audio';
->>>>>>> 4ff17acc
 
 	const i18n = getContext('i18n');
 
@@ -67,11 +60,8 @@
 
 	export let files = [];
 
-<<<<<<< HEAD
-=======
 	export let availableToolIds = [];
 	export let selectedToolIds = [];
->>>>>>> 4ff17acc
 	export let webSearchEnabled = false;
 
 	export let prompt = '';
@@ -476,11 +466,7 @@
 							document.getElementById('chat-textarea')?.focus();
 
 							if ($settings?.speechAutoSend ?? false) {
-<<<<<<< HEAD
-								submitPrompt(prompt, user);
-=======
 								submitPrompt(prompt);
->>>>>>> 4ff17acc
 							}
 						}}
 					/>
@@ -489,11 +475,7 @@
 						class="w-full flex gap-1.5"
 						on:submit|preventDefault={() => {
 							// check if selectedModels support image input
-<<<<<<< HEAD
-							submitPrompt(prompt, user);
-=======
 							submitPrompt(prompt);
->>>>>>> 4ff17acc
 						}}
 					>
 						<div
@@ -674,8 +656,6 @@
 								<div class=" ml-0.5 self-end mb-1.5 flex space-x-1">
 									<InputMenu
 										bind:webSearchEnabled
-<<<<<<< HEAD
-=======
 										bind:selectedToolIds
 										tools={$tools.reduce((a, e, i, arr) => {
 											if (availableToolIds.includes(e.id) || ($_user?.role ?? 'user') === 'admin') {
@@ -687,7 +667,6 @@
 											}
 											return a;
 										}, {})}
->>>>>>> 4ff17acc
 										uploadFilesHandler={() => {
 											filesInputElement.click();
 										}}
@@ -738,11 +717,7 @@
 
 											// Submit the prompt when Enter key is pressed
 											if (prompt !== '' && e.key === 'Enter' && !e.shiftKey) {
-<<<<<<< HEAD
-												submitPrompt(prompt, user);
-=======
 												submitPrompt(prompt);
->>>>>>> 4ff17acc
 											}
 										}
 									}}
@@ -895,21 +870,6 @@
 												class=" text-gray-600 dark:text-gray-300 hover:bg-gray-50 dark:hover:bg-gray-850 transition rounded-full p-1.5 mr-0.5 self-center"
 												type="button"
 												on:click={async () => {
-<<<<<<< HEAD
-													const res = await navigator.mediaDevices
-														.getUserMedia({ audio: true })
-														.catch(function (err) {
-															toast.error(
-																$i18n.t(`Permission denied when accessing microphone: {{error}}`, {
-																	error: err
-																})
-															);
-															return null;
-														});
-
-													if (res) {
-														recording = true;
-=======
 													try {
 														const res = await navigator.mediaDevices
 															.getUserMedia({ audio: true })
@@ -930,7 +890,6 @@
 														}
 													} catch {
 														toast.error($i18n.t('Permission denied when accessing microphone'));
->>>>>>> 4ff17acc
 													}
 												}}
 											>
@@ -959,13 +918,6 @@
 											<button
 												class=" text-gray-600 dark:text-gray-300 hover:bg-gray-50 dark:hover:bg-gray-850 transition rounded-full p-2 self-center"
 												type="button"
-<<<<<<< HEAD
-												on:click={() => {
-													if (selectedModels.length > 1) {
-														toast.error($i18n.t('Select only one model to call'));
-													} else {
-														showCallOverlay.set(true);
-=======
 												on:click={async () => {
 													if (selectedModels.length > 1) {
 														toast.error($i18n.t('Select only one model to call'));
@@ -989,7 +941,6 @@
 													} catch (err) {
 														// If the user denies the permission or an error occurs, show an error message
 														toast.error($i18n.t('Permission denied when accessing media devices'));
->>>>>>> 4ff17acc
 													}
 												}}
 											>
