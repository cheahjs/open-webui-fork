<script lang="ts">
	import { toast } from 'svelte-sonner';
	import dayjs from 'dayjs';
	import { marked } from 'marked';
	import tippy from 'tippy.js';
	import auto_render from 'katex/dist/contrib/auto-render.mjs';
	import 'katex/dist/katex.min.css';
	import mermaid from 'mermaid';

	import { fade } from 'svelte/transition';
	import { createEventDispatcher } from 'svelte';
	import { onMount, tick, getContext } from 'svelte';

	const i18n = getContext('i18n');

	const dispatch = createEventDispatcher();

	import { config, models, settings } from '$lib/stores';
	import { synthesizeOpenAISpeech } from '$lib/apis/audio';
	import { imageGenerations } from '$lib/apis/images';
	import {
		approximateToHumanReadable,
		extractSentences,
		revertSanitizedResponseContent,
		sanitizeResponseContent
	} from '$lib/utils';
	import { WEBUI_BASE_URL } from '$lib/constants';

	import Name from './Name.svelte';
	import ProfileImage from './ProfileImage.svelte';
	import Skeleton from './Skeleton.svelte';
	import CodeBlock from './CodeBlock.svelte';
	import Image from '$lib/components/common/Image.svelte';
	import Tooltip from '$lib/components/common/Tooltip.svelte';
	import RateComment from './RateComment.svelte';
	import CitationsModal from '$lib/components/chat/Messages/CitationsModal.svelte';
	import Spinner from '$lib/components/common/Spinner.svelte';
	import WebSearchResults from './ResponseMessage/WebSearchResults.svelte';

	export let message;
	export let siblings;

	export let isLastMessage = true;

	export let readOnly = false;

	export let updateChatMessages: Function;
	export let confirmEditResponseMessage: Function;
	export let showPreviousMessage: Function;
	export let showNextMessage: Function;
	export let rateMessage: Function;

	export let copyToClipboard: Function;
	export let continueGeneration: Function;
	export let regenerateResponse: Function;

	let model = null;
	$: model = $models.find((m) => m.id === message.model);

	let edit = false;
	let editedContent = '';
	let editTextAreaElement: HTMLTextAreaElement;
	let tooltipInstance = null;

	let sentencesAudio = {};
	let speaking = null;
	let speakingIdx = null;

	let loadingSpeech = false;
	let generatingImage = false;

	let showRateComment = false;
	let showCitationModal = false;

	let selectedCitation = null;

	$: tokens = marked.lexer(sanitizeResponseContent(message?.content));

	const renderer = new marked.Renderer();

	// For code blocks with simple backticks
	renderer.codespan = (code) => {
		return `<code>${code.replaceAll('&amp;', '&')}</code>`;
	};

	// Open all links in a new tab/window (from https://github.com/markedjs/marked/issues/655#issuecomment-383226346)
	const origLinkRenderer = renderer.link;
	renderer.link = (href, title, text) => {
		const html = origLinkRenderer.call(renderer, href, title, text);
		return html.replace(/^<a /, '<a target="_blank" rel="nofollow" ');
	};

	const { extensions, ...defaults } = marked.getDefaults() as marked.MarkedOptions & {
		// eslint-disable-next-line @typescript-eslint/no-explicit-any
		extensions: any;
	};

	$: if (message) {
		renderStyling();
	}

	const renderStyling = async () => {
		await tick();

		if (tooltipInstance) {
			tooltipInstance[0]?.destroy();
		}

		renderLatex();

		if (message.info) {
			let tooltipContent = '';
			if (message.info.openai) {
				tooltipContent = `prompt_tokens: ${message.info.prompt_tokens ?? 'N/A'}<br/>
													completion_tokens: ${message.info.completion_tokens ?? 'N/A'}<br/>
													total_tokens: ${message.info.total_tokens ?? 'N/A'}`;
			} else {
				tooltipContent = `response_token/s: ${
					`${
						Math.round(
							((message.info.eval_count ?? 0) / (message.info.eval_duration / 1000000000)) * 100
						) / 100
					} tokens` ?? 'N/A'
				}<br/>
					prompt_token/s: ${
						Math.round(
							((message.info.prompt_eval_count ?? 0) /
								(message.info.prompt_eval_duration / 1000000000)) *
								100
						) / 100 ?? 'N/A'
					} tokens<br/>
                    total_duration: ${
											Math.round(((message.info.total_duration ?? 0) / 1000000) * 100) / 100 ??
											'N/A'
										}ms<br/>
                    load_duration: ${
											Math.round(((message.info.load_duration ?? 0) / 1000000) * 100) / 100 ?? 'N/A'
										}ms<br/>
                    prompt_eval_count: ${message.info.prompt_eval_count ?? 'N/A'}<br/>
                    prompt_eval_duration: ${
											Math.round(((message.info.prompt_eval_duration ?? 0) / 1000000) * 100) /
												100 ?? 'N/A'
										}ms<br/>
                    eval_count: ${message.info.eval_count ?? 'N/A'}<br/>
                    eval_duration: ${
											Math.round(((message.info.eval_duration ?? 0) / 1000000) * 100) / 100 ?? 'N/A'
										}ms<br/>
                    approximate_total: ${approximateToHumanReadable(message.info.total_duration)}`;
			}
			tooltipInstance = tippy(`#info-${message.id}`, {
				content: `<span class="text-xs" id="tooltip-${message.id}">${tooltipContent}</span>`,
				allowHTML: true
			});
		}
	};

	const renderLatex = () => {
		let chatMessageElements = document
			.getElementById(`message-${message.id}`)
			?.getElementsByClassName('chat-assistant');

		if (chatMessageElements) {
			for (const element of chatMessageElements) {
				auto_render(element, {
					// customised options
					// • auto-render specific keys, e.g.:
					delimiters: [
						{ left: '$$', right: '$$', display: false },
						{ left: '$ ', right: ' $', display: false },
						{ left: '\\(', right: '\\)', display: false },
						{ left: '\\[', right: '\\]', display: false },
						{ left: '[ ', right: ' ]', display: false }
					],
					// • rendering keys, e.g.:
					throwOnError: false
				});
			}
		}
	};

	const playAudio = (idx) => {
		return new Promise((res) => {
			speakingIdx = idx;
			const audio = sentencesAudio[idx];
			audio.play();
			audio.onended = async (e) => {
				await new Promise((r) => setTimeout(r, 300));

				if (Object.keys(sentencesAudio).length - 1 === idx) {
					speaking = null;

					if ($settings.conversationMode) {
						document.getElementById('voice-input-button')?.click();
					}
				}

				res(e);
			};
		});
	};

	const toggleSpeakMessage = async () => {
		if (speaking) {
			try {
				speechSynthesis.cancel();

				sentencesAudio[speakingIdx].pause();
				sentencesAudio[speakingIdx].currentTime = 0;
			} catch {}

			speaking = null;
			speakingIdx = null;
		} else {
			if ((message?.content ?? '').trim() !== '') {
				speaking = true;

				if ($config.audio.tts.engine === 'openai') {
					loadingSpeech = true;

					const sentences = extractSentences(message.content).reduce((mergedTexts, currentText) => {
						const lastIndex = mergedTexts.length - 1;
						if (lastIndex >= 0) {
							const previousText = mergedTexts[lastIndex];
							const wordCount = previousText.split(/\s+/).length;
							if (wordCount < 2) {
								mergedTexts[lastIndex] = previousText + ' ' + currentText;
							} else {
								mergedTexts.push(currentText);
							}
						} else {
							mergedTexts.push(currentText);
						}
						return mergedTexts;
					}, []);

					console.log(sentences);

					sentencesAudio = sentences.reduce((a, e, i, arr) => {
						a[i] = null;
						return a;
					}, {});

					let lastPlayedAudioPromise = Promise.resolve(); // Initialize a promise that resolves immediately

					for (const [idx, sentence] of sentences.entries()) {
						const res = await synthesizeOpenAISpeech(
							localStorage.token,
							$settings?.audio?.tts?.voice ?? $config?.audio?.tts?.voice,
							sentence
						).catch((error) => {
							toast.error(error);

							speaking = null;
							loadingSpeech = false;

							return null;
						});

						if (res) {
							const blob = await res.blob();
							const blobUrl = URL.createObjectURL(blob);
							const audio = new Audio(blobUrl);
							sentencesAudio[idx] = audio;
							loadingSpeech = false;
							lastPlayedAudioPromise = lastPlayedAudioPromise.then(() => playAudio(idx));
						}
					}
				} else {
					let voices = [];
					const getVoicesLoop = setInterval(async () => {
						voices = await speechSynthesis.getVoices();
						if (voices.length > 0) {
							clearInterval(getVoicesLoop);

							const voice =
								voices
									?.filter(
										(v) =>
											v.voiceURI === ($settings?.audio?.tts?.voice ?? $config?.audio?.tts?.voice)
									)
									?.at(0) ?? undefined;

							console.log(voice);

							const speak = new SpeechSynthesisUtterance(message.content);

							console.log(speak);

							speak.onend = () => {
								speaking = null;
								if ($settings.conversationMode) {
									document.getElementById('voice-input-button')?.click();
								}
							};

							if (voice) {
								speak.voice = voice;
							}

							speechSynthesis.speak(speak);
						}
					}, 100);
				}
			} else {
				toast.error('No content to speak');
			}
		}
	};

	const editMessageHandler = async () => {
		edit = true;
		editedContent = message.content;

		await tick();

		editTextAreaElement.style.height = '';
		editTextAreaElement.style.height = `${editTextAreaElement.scrollHeight}px`;
	};

	const editMessageConfirmHandler = async () => {
		if (editedContent === '') {
			editedContent = ' ';
		}

		confirmEditResponseMessage(message.id, editedContent);

		edit = false;
		editedContent = '';

		await tick();
		renderStyling();
	};

	const cancelEditMessage = async () => {
		edit = false;
		editedContent = '';
		await tick();
		renderStyling();
	};

	const generateImage = async (message) => {
		generatingImage = true;
		const res = await imageGenerations(localStorage.token, message.content).catch((error) => {
			toast.error(error);
		});
		console.log(res);

		if (res) {
			message.files = res.map((image) => ({
				type: 'image',
				url: `${image.url}`
			}));

			dispatch('save', message);
		}

		generatingImage = false;
	};

	$: if (!edit) {
		(async () => {
			await tick();
			renderStyling();

			await mermaid.run({
				querySelector: '.mermaid'
			});
		})();
	}

	onMount(async () => {
		await tick();
		renderStyling();

		await mermaid.run({
			querySelector: '.mermaid'
		});
	});
</script>

<CitationsModal bind:show={showCitationModal} citation={selectedCitation} />

{#key message.id}
	<div
		class=" flex w-full message-{message.id}"
		id="message-{message.id}"
		dir={$settings.chatDirection}
	>
		<ProfileImage
			src={model?.info?.meta?.profile_image_url ??
				($i18n.language === 'dg-DG' ? `/doge.png` : `${WEBUI_BASE_URL}/static/favicon.png`)}
		/>

		<div class="w-full overflow-hidden pl-1">
			<Name>
				{model?.name ?? message.model}

				{#if message.timestamp}
					<span
						class=" self-center invisible group-hover:visible text-gray-400 text-xs font-medium uppercase"
					>
						{dayjs(message.timestamp * 1000).format($i18n.t('h:mm a'))}
					</span>
				{/if}
			</Name>

			{#if (message?.files ?? []).filter((f) => f.type === 'image').length > 0}
				<div class="my-2.5 w-full flex overflow-x-auto gap-2 flex-wrap">
					{#each message.files as file}
						<div>
							{#if file.type === 'image'}
								<Image src={file.url} />
							{/if}
						</div>
					{/each}
				</div>
			{/if}

			<div
				class="prose chat-{message.role} w-full max-w-full dark:prose-invert prose-headings:my-0 prose-headings:-mb-4 prose-p:m-0 prose-p:-mb-6 prose-pre:my-0 prose-table:my-0 prose-blockquote:my-0 prose-img:my-0 prose-ul:-my-4 prose-ol:-my-4 prose-li:-my-3 prose-ul:-mb-6 prose-ol:-mb-8 prose-ol:p-0 prose-li:-mb-4 whitespace-pre-line"
			>
				<div>
					{#if (message?.statusHistory ?? [...(message?.status ? [message?.status] : [])]).length > 0}
						{@const status = (
							message?.statusHistory ?? [...(message?.status ? [message?.status] : [])]
						).at(-1)}
						<div class="flex items-center gap-2 pt-1 pb-1">
							{#if status.done === false}
								<div class="">
									<Spinner className="size-4" />
								</div>
							{/if}

							{#if status?.action === 'web_search' && status?.urls}
								<WebSearchResults {status}>
									<div class="flex flex-col justify-center -space-y-0.5">
										<div class="text-base line-clamp-1 text-wrap">
											{status?.description}
										</div>
									</div>
								</WebSearchResults>
							{:else}
								<div class="flex flex-col justify-center -space-y-0.5">
									<div class=" text-gray-500 dark:text-gray-500 text-base line-clamp-1 text-wrap">
										{status?.description}
									</div>
								</div>
							{/if}
						</div>
					{/if}

					{#if edit === true}
						<div class="w-full bg-gray-50 dark:bg-gray-800 rounded-3xl px-5 py-3 my-2">
							<textarea
								id="message-edit-{message.id}"
								bind:this={editTextAreaElement}
								class=" bg-transparent outline-none w-full resize-none"
								bind:value={editedContent}
								on:input={(e) => {
									e.target.style.height = '';
									e.target.style.height = `${e.target.scrollHeight}px`;
								}}
							/>

							<div class=" mt-2 mb-1 flex justify-end space-x-1.5 text-sm font-medium">
								<button
									id="close-edit-message-button"
									class="px-4 py-2 bg-white hover:bg-gray-100 text-gray-800 transition rounded-3xl"
									on:click={() => {
										cancelEditMessage();
									}}
								>
									{$i18n.t('Cancel')}
								</button>

								<button
									id="save-edit-message-button"
									class=" px-4 py-2 bg-gray-900 hover:bg-gray-850 text-gray-100 transition rounded-3xl"
									on:click={() => {
										editMessageConfirmHandler();
									}}
								>
									{$i18n.t('Save')}
								</button>
							</div>
						</div>
					{:else}
						<div class="w-full">
							{#if message.content === '' && !message.error}
								<Skeleton />
							{:else if message.content && message.error !== true}
								<!-- always show message contents even if there's an error -->
								<!-- unless message.error === true which is legacy error handling, where the error message is stored in message.content -->
								{#each tokens as token, tokenIdx}
									{#if token.type === 'code'}
										{#if token.lang === 'mermaid'}
											<pre class="mermaid">{revertSanitizedResponseContent(token.text)}</pre>
										{:else}
											<CodeBlock
												id={`${message.id}-${tokenIdx}`}
												lang={token?.lang ?? ''}
												code={revertSanitizedResponseContent(token?.text ?? '')}
											/>
										{/if}
									{:else}
										{@html marked.parse(token.raw, {
											...defaults,
											gfm: true,
											breaks: true,
											renderer
										})}
									{/if}
								{/each}
							{/if}

							{#if message.error}
								<div
									class="flex mt-2 mb-4 space-x-2 border px-4 py-3 border-red-800 bg-red-800/30 font-medium rounded-lg"
								>
									<svg
										xmlns="http://www.w3.org/2000/svg"
										fill="none"
										viewBox="0 0 24 24"
										stroke-width="1.5"
										stroke="currentColor"
										class="w-5 h-5 self-center"
									>
										<path
											stroke-linecap="round"
											stroke-linejoin="round"
											d="M12 9v3.75m9-.75a9 9 0 11-18 0 9 9 0 0118 0zm-9 3.75h.008v.008H12v-.008z"
										/>
									</svg>

									<div class=" self-center">
										{message?.error?.content ?? message.content}
									</div>
								</div>
							{/if}

							{#if message.citations}
								<div class="mt-1 mb-2 w-full flex gap-1 items-center flex-wrap">
									{#each message.citations.reduce((acc, citation) => {
										citation.document.forEach((document, index) => {
											const metadata = citation.metadata?.[index];
											const id = metadata?.source ?? 'N/A';
											let source = citation?.source;
											// Check if ID looks like a URL
											if (id.startsWith('http://') || id.startsWith('https://')) {
												source = { name: id };
											}

											const existingSource = acc.find((item) => item.id === id);

											if (existingSource) {
												existingSource.document.push(document);
												existingSource.metadata.push(metadata);
											} else {
												acc.push( { id: id, source: source, document: [document], metadata: metadata ? [metadata] : [] } );
											}
										});
										return acc;
									}, []) as citation, idx}
										<div class="flex gap-1 text-xs font-semibold">
											<button
												class="flex dark:text-gray-300 py-1 px-1 bg-gray-50 hover:bg-gray-100 dark:bg-gray-850 dark:hover:bg-gray-800 transition rounded-xl"
												on:click={() => {
													showCitationModal = true;
													selectedCitation = citation;
												}}
											>
												<div class="bg-white dark:bg-gray-700 rounded-full size-4">
													{idx + 1}
												</div>
												<div class="flex-1 mx-2 line-clamp-1">
													{citation.source.name}
												</div>
											</button>
										</div>
									{/each}
								</div>
							{/if}

							{#if message.done || siblings.length > 1}
								<div
									class=" flex justify-start overflow-x-auto buttons text-gray-600 dark:text-gray-500"
								>
									{#if siblings.length > 1}
										<div class="flex self-center min-w-fit" dir="ltr">
											<button
												class="self-center p-1 hover:bg-black/5 dark:hover:bg-white/5 dark:hover:text-white hover:text-black rounded-md transition"
												on:click={() => {
													showPreviousMessage(message);
												}}
											>
												<svg
													xmlns="http://www.w3.org/2000/svg"
													fill="none"
													viewBox="0 0 24 24"
													stroke="currentColor"
													stroke-width="2.5"
													class="size-3.5"
												>
													<path
														stroke-linecap="round"
														stroke-linejoin="round"
														d="M15.75 19.5 8.25 12l7.5-7.5"
													/>
												</svg>
											</button>

											<div
												class="text-sm tracking-widest font-semibold self-center dark:text-gray-100 min-w-fit"
											>
												{siblings.indexOf(message.id) + 1}/{siblings.length}
											</div>

											<button
												class="self-center p-1 hover:bg-black/5 dark:hover:bg-white/5 dark:hover:text-white hover:text-black rounded-md transition"
												on:click={() => {
													showNextMessage(message);
												}}
											>
												<svg
													xmlns="http://www.w3.org/2000/svg"
													fill="none"
													viewBox="0 0 24 24"
													stroke="currentColor"
													stroke-width="2.5"
													class="size-3.5"
												>
													<path
														stroke-linecap="round"
														stroke-linejoin="round"
														d="m8.25 4.5 7.5 7.5-7.5 7.5"
													/>
												</svg>
											</button>
										</div>
									{/if}

									{#if message.done}
										{#if !readOnly}
											<Tooltip content={$i18n.t('Edit')} placement="bottom">
												<button
													class="{isLastMessage
														? 'visible'
														: 'invisible group-hover:visible'} p-1.5 hover:bg-black/5 dark:hover:bg-white/5 rounded-lg dark:hover:text-white hover:text-black transition"
													on:click={() => {
														editMessageHandler();
													}}
												>
													<svg
														xmlns="http://www.w3.org/2000/svg"
														fill="none"
														viewBox="0 0 24 24"
														stroke-width="2.3"
														stroke="currentColor"
														class="w-4 h-4"
													>
														<path
															stroke-linecap="round"
															stroke-linejoin="round"
															d="M16.862 4.487l1.687-1.688a1.875 1.875 0 112.652 2.652L6.832 19.82a4.5 4.5 0 01-1.897 1.13l-2.685.8.8-2.685a4.5 4.5 0 011.13-1.897L16.863 4.487zm0 0L19.5 7.125"
														/>
													</svg>
												</button>
											</Tooltip>
										{/if}

										<Tooltip content={$i18n.t('Copy')} placement="bottom">
											<button
												class="{isLastMessage
													? 'visible'
													: 'invisible group-hover:visible'} p-1.5 hover:bg-black/5 dark:hover:bg-white/5 rounded-lg dark:hover:text-white hover:text-black transition copy-response-button"
												on:click={() => {
													copyToClipboard(message.content);
												}}
											>
												<svg
													xmlns="http://www.w3.org/2000/svg"
													fill="none"
													viewBox="0 0 24 24"
													stroke-width="2.3"
													stroke="currentColor"
													class="w-4 h-4"
												>
													<path
														stroke-linecap="round"
														stroke-linejoin="round"
														d="M15.666 3.888A2.25 2.25 0 0013.5 2.25h-3c-1.03 0-1.9.693-2.166 1.638m7.332 0c.055.194.084.4.084.612v0a.75.75 0 01-.75.75H9a.75.75 0 01-.75-.75v0c0-.212.03-.418.084-.612m7.332 0c.646.049 1.288.11 1.927.184 1.1.128 1.907 1.077 1.907 2.185V19.5a2.25 2.25 0 01-2.25 2.25H6.75A2.25 2.25 0 014.5 19.5V6.257c0-1.108.806-2.057 1.907-2.185a48.208 48.208 0 011.927-.184"
													/>
												</svg>
											</button>
										</Tooltip>

										<Tooltip content={$i18n.t('Read Aloud')} placement="bottom">
											<button
												id="speak-button-{message.id}"
												class="{isLastMessage
													? 'visible'
													: 'invisible group-hover:visible'} p-1.5 hover:bg-black/5 dark:hover:bg-white/5 rounded-lg dark:hover:text-white hover:text-black transition"
												on:click={() => {
													if (!loadingSpeech) {
														toggleSpeakMessage(message);
													}
												}}
											>
												{#if loadingSpeech}
													<svg
														class=" w-4 h-4"
														fill="currentColor"
														viewBox="0 0 24 24"
														xmlns="http://www.w3.org/2000/svg"
														><style>
															.spinner_S1WN {
																animation: spinner_MGfb 0.8s linear infinite;
																animation-delay: -0.8s;
															}
															.spinner_Km9P {
																animation-delay: -0.65s;
															}
															.spinner_JApP {
																animation-delay: -0.5s;
															}
															@keyframes spinner_MGfb {
																93.75%,
																100% {
																	opacity: 0.2;
																}
															}
														</style><circle class="spinner_S1WN" cx="4" cy="12" r="3" /><circle
															class="spinner_S1WN spinner_Km9P"
															cx="12"
															cy="12"
															r="3"
														/><circle
															class="spinner_S1WN spinner_JApP"
															cx="20"
															cy="12"
															r="3"
														/></svg
													>
												{:else if speaking}
													<svg
														xmlns="http://www.w3.org/2000/svg"
														fill="none"
														viewBox="0 0 24 24"
														stroke-width="2.3"
														stroke="currentColor"
														class="w-4 h-4"
													>
														<path
															stroke-linecap="round"
															stroke-linejoin="round"
															d="M17.25 9.75 19.5 12m0 0 2.25 2.25M19.5 12l2.25-2.25M19.5 12l-2.25 2.25m-10.5-6 4.72-4.72a.75.75 0 0 1 1.28.53v15.88a.75.75 0 0 1-1.28.53l-4.72-4.72H4.51c-.88 0-1.704-.507-1.938-1.354A9.009 9.009 0 0 1 2.25 12c0-.83.112-1.633.322-2.396C2.806 8.756 3.63 8.25 4.51 8.25H6.75Z"
														/>
													</svg>
												{:else}
													<svg
														xmlns="http://www.w3.org/2000/svg"
														fill="none"
														viewBox="0 0 24 24"
														stroke-width="2.3"
														stroke="currentColor"
														class="w-4 h-4"
													>
														<path
															stroke-linecap="round"
															stroke-linejoin="round"
															d="M19.114 5.636a9 9 0 010 12.728M16.463 8.288a5.25 5.25 0 010 7.424M6.75 8.25l4.72-4.72a.75.75 0 011.28.53v15.88a.75.75 0 01-1.28.53l-4.72-4.72H4.51c-.88 0-1.704-.507-1.938-1.354A9.01 9.01 0 012.25 12c0-.83.112-1.633.322-2.396C2.806 8.756 3.63 8.25 4.51 8.25H6.75z"
														/>
													</svg>
												{/if}
											</button>
										</Tooltip>

										{#if $config?.features.enable_image_generation && !readOnly}
<<<<<<< HEAD
											<Tooltip content="{$i18n.t('Generate Image')}" placement="bottom">
=======
											<Tooltip content={$i18n.t('Generate Image')} placement="bottom">
>>>>>>> 4ff17acc
												<button
													class="{isLastMessage
														? 'visible'
														: 'invisible group-hover:visible'}  p-1.5 hover:bg-black/5 dark:hover:bg-white/5 rounded-lg dark:hover:text-white hover:text-black transition"
													on:click={() => {
														if (!generatingImage) {
															generateImage(message);
														}
													}}
												>
													{#if generatingImage}
														<svg
															class=" w-4 h-4"
															fill="currentColor"
															viewBox="0 0 24 24"
															xmlns="http://www.w3.org/2000/svg"
															><style>
																.spinner_S1WN {
																	animation: spinner_MGfb 0.8s linear infinite;
																	animation-delay: -0.8s;
																}
																.spinner_Km9P {
																	animation-delay: -0.65s;
																}
																.spinner_JApP {
																	animation-delay: -0.5s;
																}
																@keyframes spinner_MGfb {
																	93.75%,
																	100% {
																		opacity: 0.2;
																	}
																}
															</style><circle class="spinner_S1WN" cx="4" cy="12" r="3" /><circle
																class="spinner_S1WN spinner_Km9P"
																cx="12"
																cy="12"
																r="3"
															/><circle
																class="spinner_S1WN spinner_JApP"
																cx="20"
																cy="12"
																r="3"
															/></svg
														>
													{:else}
														<svg
															xmlns="http://www.w3.org/2000/svg"
															fill="none"
															viewBox="0 0 24 24"
															stroke-width="2.3"
															stroke="currentColor"
															class="w-4 h-4"
														>
															<path
																stroke-linecap="round"
																stroke-linejoin="round"
																d="m2.25 15.75 5.159-5.159a2.25 2.25 0 0 1 3.182 0l5.159 5.159m-1.5-1.5 1.409-1.409a2.25 2.25 0 0 1 3.182 0l2.909 2.909m-18 3.75h16.5a1.5 1.5 0 0 0 1.5-1.5V6a1.5 1.5 0 0 0-1.5-1.5H3.75A1.5 1.5 0 0 0 2.25 6v12a1.5 1.5 0 0 0 1.5 1.5Zm10.5-11.25h.008v.008h-.008V8.25Zm.375 0a.375.375 0 1 1-.75 0 .375.375 0 0 1 .75 0Z"
															/>
														</svg>
													{/if}
												</button>
											</Tooltip>
										{/if}

										{#if message.info}
											<Tooltip content={$i18n.t('Generation Info')} placement="bottom">
												<button
													class=" {isLastMessage
														? 'visible'
														: 'invisible group-hover:visible'} p-1.5 hover:bg-black/5 dark:hover:bg-white/5 rounded-lg dark:hover:text-white hover:text-black transition whitespace-pre-wrap"
													on:click={() => {
														console.log(message);
													}}
													id="info-{message.id}"
												>
													<svg
														xmlns="http://www.w3.org/2000/svg"
														fill="none"
														viewBox="0 0 24 24"
														stroke-width="2.3"
														stroke="currentColor"
														class="w-4 h-4"
													>
														<path
															stroke-linecap="round"
															stroke-linejoin="round"
															d="M11.25 11.25l.041-.02a.75.75 0 011.063.852l-.708 2.836a.75.75 0 001.063.853l.041-.021M21 12a9 9 0 11-18 0 9 9 0 0118 0zm-9-3.75h.008v.008H12V8.25z"
														/>
													</svg>
												</button>
											</Tooltip>
										{/if}

										{#if !readOnly}
											<Tooltip content={$i18n.t('Good Response')} placement="bottom">
												<button
													class="{isLastMessage
														? 'visible'
														: 'invisible group-hover:visible'} p-1.5 hover:bg-black/5 dark:hover:bg-white/5 rounded-lg {(message
														?.annotation?.rating ?? null) === 1
														? 'bg-gray-100 dark:bg-gray-800'
														: ''} dark:hover:text-white hover:text-black transition"
													on:click={() => {
														rateMessage(message.id, 1);
														showRateComment = true;

														window.setTimeout(() => {
															document
																.getElementById(`message-feedback-${message.id}`)
																?.scrollIntoView();
														}, 0);
													}}
												>
													<svg
														stroke="currentColor"
														fill="none"
														stroke-width="2.3"
														viewBox="0 0 24 24"
														stroke-linecap="round"
														stroke-linejoin="round"
														class="w-4 h-4"
														xmlns="http://www.w3.org/2000/svg"
														><path
															d="M14 9V5a3 3 0 0 0-3-3l-4 9v11h11.28a2 2 0 0 0 2-1.7l1.38-9a2 2 0 0 0-2-2.3zM7 22H4a2 2 0 0 1-2-2v-7a2 2 0 0 1 2-2h3"
														/></svg
													>
												</button>
											</Tooltip>

											<Tooltip content={$i18n.t('Bad Response')} placement="bottom">
												<button
													class="{isLastMessage
														? 'visible'
														: 'invisible group-hover:visible'} p-1.5 hover:bg-black/5 dark:hover:bg-white/5 rounded-lg {(message
														?.annotation?.rating ?? null) === -1
														? 'bg-gray-100 dark:bg-gray-800'
														: ''} dark:hover:text-white hover:text-black transition"
													on:click={() => {
														rateMessage(message.id, -1);
														showRateComment = true;
														window.setTimeout(() => {
															document
																.getElementById(`message-feedback-${message.id}`)
																?.scrollIntoView();
														}, 0);
													}}
												>
													<svg
														stroke="currentColor"
														fill="none"
														stroke-width="2.3"
														viewBox="0 0 24 24"
														stroke-linecap="round"
														stroke-linejoin="round"
														class="w-4 h-4"
														xmlns="http://www.w3.org/2000/svg"
														><path
															d="M10 15v4a3 3 0 0 0 3 3l4-9V2H5.72a2 2 0 0 0-2 1.7l-1.38 9a2 2 0 0 0 2 2.3zm7-13h2.67A2.31 2.31 0 0 1 22 4v7a2.31 2.31 0 0 1-2.33 2H17"
														/></svg
													>
												</button>
											</Tooltip>
										{/if}

										{#if isLastMessage && !readOnly}
											<Tooltip content={$i18n.t('Continue Response')} placement="bottom">
												<button
													type="button"
													class="{isLastMessage
														? 'visible'
														: 'invisible group-hover:visible'} p-1.5 hover:bg-black/5 dark:hover:bg-white/5 rounded-lg dark:hover:text-white hover:text-black transition regenerate-response-button"
													on:click={() => {
														continueGeneration();
													}}
												>
													<svg
														xmlns="http://www.w3.org/2000/svg"
														fill="none"
														viewBox="0 0 24 24"
														stroke-width="2.3"
														stroke="currentColor"
														class="w-4 h-4"
													>
														<path
															stroke-linecap="round"
															stroke-linejoin="round"
															d="M21 12a9 9 0 1 1-18 0 9 9 0 0 1 18 0Z"
														/>
														<path
															stroke-linecap="round"
															stroke-linejoin="round"
															d="M15.91 11.672a.375.375 0 0 1 0 .656l-5.603 3.113a.375.375 0 0 1-.557-.328V8.887c0-.286.307-.466.557-.327l5.603 3.112Z"
														/>
													</svg>
												</button>
											</Tooltip>

											<Tooltip content={$i18n.t('Regenerate')} placement="bottom">
												<button
													type="button"
													class="{isLastMessage
														? 'visible'
														: 'invisible group-hover:visible'} p-1.5 hover:bg-black/5 dark:hover:bg-white/5 rounded-lg dark:hover:text-white hover:text-black transition regenerate-response-button"
													on:click={() => {
														showRateComment = false;
														regenerateResponse(message);
													}}
												>
													<svg
														xmlns="http://www.w3.org/2000/svg"
														fill="none"
														viewBox="0 0 24 24"
														stroke-width="2.3"
														stroke="currentColor"
														class="w-4 h-4"
													>
														<path
															stroke-linecap="round"
															stroke-linejoin="round"
															d="M16.023 9.348h4.992v-.001M2.985 19.644v-4.992m0 0h4.992m-4.993 0l3.181 3.183a8.25 8.25 0 0013.803-3.7M4.031 9.865a8.25 8.25 0 0113.803-3.7l3.181 3.182m0-4.991v4.99"
														/>
													</svg>
												</button>
											</Tooltip>
										{/if}
									{/if}
								</div>
							{/if}

							{#if message.done && showRateComment}
								<RateComment
									messageId={message.id}
									bind:show={showRateComment}
									bind:message
									on:submit={() => {
										updateChatMessages();
									}}
								/>
							{/if}
						</div>
					{/if}
				</div>
			</div>
		</div>
	</div>
{/key}

<style>
	.buttons::-webkit-scrollbar {
		display: none; /* for Chrome, Safari and Opera */
	}

	.buttons {
		-ms-overflow-style: none; /* IE and Edge */
		scrollbar-width: none; /* Firefox */
	}
</style><|MERGE_RESOLUTION|>--- conflicted
+++ resolved
@@ -776,11 +776,7 @@
 										</Tooltip>
 
 										{#if $config?.features.enable_image_generation && !readOnly}
-<<<<<<< HEAD
-											<Tooltip content="{$i18n.t('Generate Image')}" placement="bottom">
-=======
 											<Tooltip content={$i18n.t('Generate Image')} placement="bottom">
->>>>>>> 4ff17acc
 												<button
 													class="{isLastMessage
 														? 'visible'
