<script lang="ts">
	import { getBackendConfig } from '$lib/apis';
	import { setDefaultPromptSuggestions } from '$lib/apis/configs';
	import Switch from '$lib/components/common/Switch.svelte';
	import { config, models, settings, user } from '$lib/stores';
	import { createEventDispatcher, onMount, getContext, tick } from 'svelte';
	import { toast } from 'svelte-sonner';
	import ManageModal from './Personalization/ManageModal.svelte';
	import Tooltip from '$lib/components/common/Tooltip.svelte';
	const dispatch = createEventDispatcher();

	const i18n = getContext('i18n');

	export let saveSettings: Function;

	let showManageModal = false;

	// Addons
	let enableMemory = false;

	onMount(async () => {
		enableMemory = $settings?.memory ?? false;
	});
</script>

<ManageModal bind:show={showManageModal} />

<form
	class="flex flex-col h-full justify-between space-y-3 text-sm"
	on:submit|preventDefault={() => {
		dispatch('save');
	}}
>
	<div class="  pr-1.5 overflow-y-scroll max-h-[25rem]">
		<div>
			<div class="flex items-center justify-between mb-1">
				<Tooltip
<<<<<<< HEAD
					content="{$i18n.t('This is an experimental feature, it may not function as expected and is subject to change at any time.')}"
=======
					content={$i18n.t(
						'This is an experimental feature, it may not function as expected and is subject to change at any time.'
					)}
>>>>>>> 4ff17acc
				>
					<div class="text-sm font-medium">
						{$i18n.t('Memory')}

						<span class=" text-xs text-gray-500">({$i18n.t('Experimental')})</span>
					</div>
				</Tooltip>

				<div class="mt-1">
					<Switch
						bind:state={enableMemory}
						on:change={async () => {
							saveSettings({ memory: enableMemory });
						}}
					/>
				</div>
			</div>
		</div>

		<div class="text-xs text-gray-600 dark:text-gray-400">
			<div>
				{$i18n.t(
					"You can personalize your interactions with LLMs by adding memories through the 'Manage' button below, making them more helpful and tailored to you."
				)}
			</div>

			<!-- <div class="mt-3">
				To understand what LLM remembers or teach it something new, just chat with it:

				<div>- “Remember that I like concise responses.”</div>
				<div>- “I just got a puppy!”</div>
				<div>- “What do you remember about me?”</div>
				<div>- “Where did we leave off on my last project?”</div>
			</div> -->
		</div>

		<div class="mt-3 mb-1 ml-1">
			<button
				type="button"
				class=" px-3.5 py-1.5 font-medium hover:bg-black/5 dark:hover:bg-white/5 outline outline-1 outline-gray-300 dark:outline-gray-800 rounded-3xl"
				on:click={() => {
					showManageModal = true;
				}}
			>
				{$i18n.t('Manage')}
			</button>
		</div>
	</div>

	<div class="flex justify-end text-sm font-medium">
		<button
			class=" px-4 py-2 bg-emerald-700 hover:bg-emerald-800 text-gray-100 transition rounded-lg"
			type="submit"
		>
			{$i18n.t('Save')}
		</button>
	</div>
</form><|MERGE_RESOLUTION|>--- conflicted
+++ resolved
@@ -35,13 +35,9 @@
 		<div>
 			<div class="flex items-center justify-between mb-1">
 				<Tooltip
-<<<<<<< HEAD
-					content="{$i18n.t('This is an experimental feature, it may not function as expected and is subject to change at any time.')}"
-=======
 					content={$i18n.t(
 						'This is an experimental feature, it may not function as expected and is subject to change at any time.'
 					)}
->>>>>>> 4ff17acc
 				>
 					<div class="text-sm font-medium">
 						{$i18n.t('Memory')}
