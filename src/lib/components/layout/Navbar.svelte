<script lang="ts">
	import { getContext } from 'svelte';
	import { toast } from 'svelte-sonner';
	import fileSaver from 'file-saver';
	const { saveAs } = fileSaver;

	import { Separator } from 'bits-ui';
<<<<<<< HEAD
	import { getChatById } from '$lib/apis/chats';
	import { WEBUI_NAME, chatId, modelfiles, settings, showSettings, config } from '$lib/stores';
=======
	import { getChatById, shareChatById } from '$lib/apis/chats';
	import { WEBUI_NAME, chatId, modelfiles, settings, showSettings } from '$lib/stores';
>>>>>>> d667faea

	import { slide } from 'svelte/transition';
	import ShareChatModal from '../chat/ShareChatModal.svelte';
	import TagInput from '../common/Tags/TagInput.svelte';
	import ModelSelector from '../chat/ModelSelector.svelte';
	import Tooltip from '../common/Tooltip.svelte';

	import EllipsisVertical from '../icons/EllipsisVertical.svelte';
	import ChevronDown from '../icons/ChevronDown.svelte';
	import ChevronUpDown from '../icons/ChevronUpDown.svelte';
	import Menu from './Navbar/Menu.svelte';
	import TagChatModal from '../chat/TagChatModal.svelte';
	import { copyToClipboard } from '$lib/utils';

	const i18n = getContext('i18n');

	export let initNewChat: Function;
	export let title: string = $WEBUI_NAME;
	export let shareEnabled: boolean = false;

	export let selectedModels;

	export let tags = [];
	export let addTag: Function;
	export let deleteTag: Function;

	export let showModelSelector = true;

	let showShareChatModal = false;
	let showTagChatModal = false;

	const shareChat = async () => {
		if (!($config?.enable_sharing ?? true)) {
			return;
		}
		const chat = (await getChatById(localStorage.token, $chatId)).chat;
		console.log('share', chat);

		toast.success($i18n.t('Redirecting you to OpenWebUI Community'));
		const url = 'https://openwebui.com';
		// const url = 'http://localhost:5173';

		const tab = await window.open(`${url}/chats/upload`, '_blank');
		window.addEventListener(
			'message',
			(event) => {
				if (event.origin !== url) return;
				if (event.data === 'loaded') {
					tab.postMessage(
						JSON.stringify({
							chat: chat,
							modelfiles: $modelfiles.filter((modelfile) => chat.models.includes(modelfile.tagName))
						}),
						'*'
					);
				}
			},
			false
		);
	};

	const shareLocalChat = async () => {
		const chat = await getChatById(localStorage.token, $chatId);
		console.log('shareLocal', chat);
		if (chat.share_id) {
			const shareUrl = `${window.location.origin}/s/${chat.share_id}`;
			toast.info(
				$i18n.t('Chat is already shared at {{shareUrl}}, copied to clipboard', { shareUrl })
			);
			copyToClipboard(shareUrl);
		} else {
			const sharedChat = await shareChatById(localStorage.token, $chatId);
			const shareUrl = `${window.location.origin}/s/${sharedChat.id}`;
			toast.info($i18n.t('Chat is now shared at {{shareUrl}}, copied to clipboard', { shareUrl }));
			copyToClipboard(shareUrl);
		}
	};

	const downloadChat = async () => {
		const chat = (await getChatById(localStorage.token, $chatId)).chat;
		console.log('download', chat);

		const chatText = chat.messages.reduce((a, message, i, arr) => {
			return `${a}### ${message.role.toUpperCase()}\n${message.content}\n\n`;
		}, '');

		let blob = new Blob([chatText], {
			type: 'text/plain'
		});

		saveAs(blob, `chat-${chat.title}.txt`);
	};
</script>

<ShareChatModal bind:show={showShareChatModal} {downloadChat} {shareChat} {shareLocalChat} />
<!-- <TagChatModal bind:show={showTagChatModal} {tags} {deleteTag} {addTag} /> -->
<nav id="nav" class=" sticky py-2.5 top-0 flex flex-row justify-center z-30">
	<div
		class=" flex {$settings?.fullScreenMode ?? null ? 'max-w-full' : 'max-w-3xl'} 
		 w-full mx-auto px-3"
	>
		<!-- {#if shareEnabled}
			<div class="flex items-center w-full max-w-full">
				<div class=" flex-1 self-center font-medium line-clamp-1">
					<div>
						{title != '' ? title : $WEBUI_NAME}
					</div>
				</div>
				<div class="pl-2 self-center flex items-center">
					<div class=" mr-1">
						<Tags {tags} {deleteTag} {addTag} />
					</div>

					<Tooltip content="Share">
						<button
							class="cursor-pointer p-1.5 flex dark:hover:bg-gray-700 rounded-full transition"
							on:click={async () => {
								showShareChatModal = !showShareChatModal;

								// console.log(showShareChatModal);
							}}
						>
							<div class=" m-auto self-center">
								<svg
									xmlns="http://www.w3.org/2000/svg"
									viewBox="0 0 24 24"
									fill="currentColor"
									class="w-4 h-4"
								>
									<path
										fill-rule="evenodd"
										d="M15.75 4.5a3 3 0 1 1 .825 2.066l-8.421 4.679a3.002 3.002 0 0 1 0 1.51l8.421 4.679a3 3 0 1 1-.729 1.31l-8.421-4.678a3 3 0 1 1 0-4.132l8.421-4.679a3 3 0 0 1-.096-.755Z"
										clip-rule="evenodd"
									/>
								</svg>
							</div>
						</button>
					</Tooltip>
				</div>
			</div>
		{/if} -->

		<!-- <div class=" flex-1 self-center font-medium line-clamp-1">
			<div>
				{title != '' ? title : $WEBUI_NAME}
			</div>
		</div> -->

		<div class="flex items-center w-full max-w-full">
			<div class="flex-1 overflow-hidden max-w-full">
				{#if showModelSelector}
					<ModelSelector bind:selectedModels />
				{/if}
			</div>

			<div class="self-start flex flex-none items-center">
				<div class="flex self-center w-[1px] h-5 mx-2 bg-gray-300 dark:bg-stone-700" />

				{#if !shareEnabled}
					<Tooltip content="Settings">
						<button
							class="cursor-pointer p-1.5 flex dark:hover:bg-gray-700 rounded-full transition"
							id="open-settings-button"
							on:click={async () => {
								await showSettings.set(!$showSettings);
							}}
						>
							<svg
								xmlns="http://www.w3.org/2000/svg"
								fill="none"
								viewBox="0 0 24 24"
								stroke-width="1.5"
								stroke="currentColor"
								class="w-5 h-5"
							>
								<path
									stroke-linecap="round"
									stroke-linejoin="round"
									d="M9.594 3.94c.09-.542.56-.94 1.11-.94h2.593c.55 0 1.02.398 1.11.94l.213 1.281c.063.374.313.686.645.87.074.04.147.083.22.127.325.196.72.257 1.075.124l1.217-.456a1.125 1.125 0 0 1 1.37.49l1.296 2.247a1.125 1.125 0 0 1-.26 1.431l-1.003.827c-.293.241-.438.613-.43.992a7.723 7.723 0 0 1 0 .255c-.008.378.137.75.43.991l1.004.827c.424.35.534.955.26 1.43l-1.298 2.247a1.125 1.125 0 0 1-1.369.491l-1.217-.456c-.355-.133-.75-.072-1.076.124a6.47 6.47 0 0 1-.22.128c-.331.183-.581.495-.644.869l-.213 1.281c-.09.543-.56.94-1.11.94h-2.594c-.55 0-1.019-.398-1.11-.94l-.213-1.281c-.062-.374-.312-.686-.644-.87a6.52 6.52 0 0 1-.22-.127c-.325-.196-.72-.257-1.076-.124l-1.217.456a1.125 1.125 0 0 1-1.369-.49l-1.297-2.247a1.125 1.125 0 0 1 .26-1.431l1.004-.827c.292-.24.437-.613.43-.991a6.932 6.932 0 0 1 0-.255c.007-.38-.138-.751-.43-.992l-1.004-.827a1.125 1.125 0 0 1-.26-1.43l1.297-2.247a1.125 1.125 0 0 1 1.37-.491l1.216.456c.356.133.751.072 1.076-.124.072-.044.146-.086.22-.128.332-.183.582-.495.644-.869l.214-1.28Z"
								/>
								<path
									stroke-linecap="round"
									stroke-linejoin="round"
									d="M15 12a3 3 0 1 1-6 0 3 3 0 0 1 6 0Z"
								/>
							</svg>
						</button>
					</Tooltip>
				{:else}
					<Menu
						{shareEnabled}
						shareHandler={() => {
							showShareChatModal = !showShareChatModal;
						}}
						{tags}
						{deleteTag}
						{addTag}
					>
						<button
							class="cursor-pointer p-1.5 flex dark:hover:bg-gray-700 rounded-full transition"
						>
							<div class=" m-auto self-center">
								<svg
									xmlns="http://www.w3.org/2000/svg"
									fill="none"
									viewBox="0 0 24 24"
									stroke-width="1.5"
									stroke="currentColor"
									class="size-5"
								>
									<path
										stroke-linecap="round"
										stroke-linejoin="round"
										d="M6.75 12a.75.75 0 1 1-1.5 0 .75.75 0 0 1 1.5 0ZM12.75 12a.75.75 0 1 1-1.5 0 .75.75 0 0 1 1.5 0ZM18.75 12a.75.75 0 1 1-1.5 0 .75.75 0 0 1 1.5 0Z"
									/>
								</svg>
							</div>
						</button>
					</Menu>
				{/if}
				<Tooltip content="New Chat">
					<button
						id="new-chat-button"
						class=" cursor-pointer p-1.5 flex dark:hover:bg-gray-700 rounded-full transition"
						on:click={() => {
							initNewChat();
						}}
					>
						<div class=" m-auto self-center">
							<svg
								xmlns="http://www.w3.org/2000/svg"
								viewBox="0 0 20 20"
								fill="currentColor"
								class="w-5 h-5"
							>
								<path
									d="M5.433 13.917l1.262-3.155A4 4 0 017.58 9.42l6.92-6.918a2.121 2.121 0 013 3l-6.92 6.918c-.383.383-.84.685-1.343.886l-3.154 1.262a.5.5 0 01-.65-.65z"
								/>
								<path
									d="M3.5 5.75c0-.69.56-1.25 1.25-1.25H10A.75.75 0 0010 3H4.75A2.75 2.75 0 002 5.75v9.5A2.75 2.75 0 004.75 18h9.5A2.75 2.75 0 0017 15.25V10a.75.75 0 00-1.5 0v5.25c0 .69-.56 1.25-1.25 1.25h-9.5c-.69 0-1.25-.56-1.25-1.25v-9.5z"
								/>
							</svg>
						</div>
					</button>
				</Tooltip>
			</div>
		</div>
	</div>
</nav><|MERGE_RESOLUTION|>--- conflicted
+++ resolved
@@ -5,13 +5,8 @@
 	const { saveAs } = fileSaver;
 
 	import { Separator } from 'bits-ui';
-<<<<<<< HEAD
-	import { getChatById } from '$lib/apis/chats';
+	import { getChatById, shareChatById } from '$lib/apis/chats';
 	import { WEBUI_NAME, chatId, modelfiles, settings, showSettings, config } from '$lib/stores';
-=======
-	import { getChatById, shareChatById } from '$lib/apis/chats';
-	import { WEBUI_NAME, chatId, modelfiles, settings, showSettings } from '$lib/stores';
->>>>>>> d667faea
 
 	import { slide } from 'svelte/transition';
 	import ShareChatModal from '../chat/ShareChatModal.svelte';
