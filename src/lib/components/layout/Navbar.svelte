--- conflicted
+++ resolved
@@ -2,13 +2,7 @@
 	import { getContext } from 'svelte';
 	import { toast } from 'svelte-sonner';
 
-<<<<<<< HEAD
-	import { Separator } from 'bits-ui';
-	import { getChatById, shareChatById } from '$lib/apis/chats';
 	import { WEBUI_NAME, chatId, modelfiles, settings, showSettings, config } from '$lib/stores';
-=======
-	import { WEBUI_NAME, chatId, modelfiles, settings, showSettings } from '$lib/stores';
->>>>>>> 62392aa8
 
 	import { slide } from 'svelte/transition';
 	import ShareChatModal from '../chat/ShareChatModal.svelte';
