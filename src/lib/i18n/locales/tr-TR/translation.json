--- conflicted
+++ resolved
@@ -252,14 +252,9 @@
 	"March": "Mart",
 	"Max Tokens": "Maksimum Token",
 	"Maximum of 3 models can be downloaded simultaneously. Please try again later.": "Aynı anda en fazla 3 model indirilebilir. Lütfen daha sonra tekrar deneyin.",
-<<<<<<< HEAD
-	"May": "",
+	"May": "Mayıs",
 	"Message not found to continue generation": "",
-	"Messages you send after creating your link won't be shared. Users with the URL will beable to view the shared chat.": "",
-=======
-	"May": "Mayıs",
 	"Messages you send after creating your link won't be shared. Users with the URL will beable to view the shared chat.": "Bağlantınızı oluşturduktan sonra gönderdiğiniz mesajlar paylaşılmayacaktır. URL'ye sahip kullanıcılar paylaşılan sohbeti görüntüleyebilecektir.",
->>>>>>> 233dcb2d
 	"Minimum Score": "Minimum Skor",
 	"Mirostat": "Mirostat",
 	"Mirostat Eta": "Mirostat Eta",
