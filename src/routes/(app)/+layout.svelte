--- conflicted
+++ resolved
@@ -28,23 +28,14 @@
 		banners,
 		showChangelog,
 		config,
-<<<<<<< HEAD
-		showCallOverlay
-=======
 		showCallOverlay,
 		tools
->>>>>>> 4ff17acc
 	} from '$lib/stores';
 
 	import SettingsModal from '$lib/components/chat/SettingsModal.svelte';
 	import Sidebar from '$lib/components/layout/Sidebar.svelte';
 	import ChangelogModal from '$lib/components/ChangelogModal.svelte';
 	import AccountPending from '$lib/components/layout/Overlay/AccountPending.svelte';
-<<<<<<< HEAD
-	import { error } from '@sveltejs/kit';
-	import CallOverlay from '$lib/components/chat/MessageInput/CallOverlay.svelte';
-=======
->>>>>>> 4ff17acc
 
 	const i18n = getContext('i18n');
 
