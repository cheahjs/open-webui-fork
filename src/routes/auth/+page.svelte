--- conflicted
+++ resolved
@@ -25,11 +25,8 @@
 			if (sessionUser.token) {
 				localStorage.token = sessionUser.token;
 			}
-<<<<<<< HEAD
-=======
 
 			$socket.emit('user-join', { auth: { token: sessionUser.token } });
->>>>>>> ae376ec8
 			await user.set(sessionUser);
 			goto('/');
 		}
@@ -251,11 +248,7 @@
 						</div>
 					</form>
 
-<<<<<<< HEAD
-					{#if Object.keys($config?.oauth?.providers ?? {}).length > 0 }
-=======
 					{#if Object.keys($config?.oauth?.providers ?? {}).length > 0}
->>>>>>> ae376ec8
 						<div class="inline-flex items-center justify-center w-full">
 							<hr class="w-64 h-px my-8 bg-gray-200 border-0 dark:bg-gray-700" />
 							<span
@@ -264,19 +257,11 @@
 							>
 						</div>
 						<div class="flex flex-col space-y-2">
-<<<<<<< HEAD
-							{#if $config?.oauth?.providers?.google }
-								<button
-									class="flex items-center px-6 border-2 dark:border-gray-800 duration-300 dark:bg-gray-900 hover:bg-gray-100 dark:hover:bg-gray-800 w-full rounded-2xl dark:text-white text-sm py-3 transition"
-									on:click={() => {
-										window.location.href = `${WEBUI_API_BASE_URL}/auths/oauth/google/login`;
-=======
 							{#if $config?.oauth?.providers?.google}
 								<button
 									class="flex items-center px-6 border-2 dark:border-gray-800 duration-300 dark:bg-gray-900 hover:bg-gray-100 dark:hover:bg-gray-800 w-full rounded-2xl dark:text-white text-sm py-3 transition"
 									on:click={() => {
 										window.location.href = `${WEBUI_BASE_URL}/oauth/google/login`;
->>>>>>> ae376ec8
 									}}
 								>
 									<svg xmlns="http://www.w3.org/2000/svg" viewBox="0 0 48 48" class="size-6 mr-3">
@@ -297,19 +282,11 @@
 									<span>{$i18n.t('Continue with {{provider}}', { provider: 'Google' })}</span>
 								</button>
 							{/if}
-<<<<<<< HEAD
-							{#if $config?.oauth?.providers?.microsoft }
-								<button
-									class="flex items-center px-6 border-2 dark:border-gray-800 duration-300 dark:bg-gray-900 hover:bg-gray-100 dark:hover:bg-gray-800 w-full rounded-2xl dark:text-white text-sm py-3 transition"
-									on:click={() => {
-										window.location.href = `${WEBUI_API_BASE_URL}/auths/oauth/microsoft/login`;
-=======
 							{#if $config?.oauth?.providers?.microsoft}
 								<button
 									class="flex items-center px-6 border-2 dark:border-gray-800 duration-300 dark:bg-gray-900 hover:bg-gray-100 dark:hover:bg-gray-800 w-full rounded-2xl dark:text-white text-sm py-3 transition"
 									on:click={() => {
 										window.location.href = `${WEBUI_BASE_URL}/oauth/microsoft/login`;
->>>>>>> ae376ec8
 									}}
 								>
 									<svg xmlns="http://www.w3.org/2000/svg" viewBox="0 0 21 21" class="size-6 mr-3">
@@ -330,19 +307,11 @@
 									<span>{$i18n.t('Continue with {{provider}}', { provider: 'Microsoft' })}</span>
 								</button>
 							{/if}
-<<<<<<< HEAD
-							{#if $config?.oauth?.providers?.oidc }
-								<button
-									class="flex items-center px-6 border-2 dark:border-gray-800 duration-300 dark:bg-gray-900 hover:bg-gray-100 dark:hover:bg-gray-800 w-full rounded-2xl dark:text-white text-sm py-3 transition"
-									on:click={() => {
-										window.location.href = `${WEBUI_API_BASE_URL}/auths/oauth/oidc/login`;
-=======
 							{#if $config?.oauth?.providers?.oidc}
 								<button
 									class="flex items-center px-6 border-2 dark:border-gray-800 duration-300 dark:bg-gray-900 hover:bg-gray-100 dark:hover:bg-gray-800 w-full rounded-2xl dark:text-white text-sm py-3 transition"
 									on:click={() => {
 										window.location.href = `${WEBUI_BASE_URL}/oauth/oidc/login`;
->>>>>>> ae376ec8
 									}}
 								>
 									<svg
