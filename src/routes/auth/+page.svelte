--- conflicted
+++ resolved
@@ -94,36 +94,6 @@
 		</div> -->
 
 		<div class="w-full sm:max-w-lg px-4 min-h-screen flex flex-col">
-<<<<<<< HEAD
-			{#if ($config?.trusted_header_auth ?? false)}
-				<div class=" my-auto pb-10 w-full">
-					<div class=" text-xl sm:text-2xl font-bold">
-						{$i18n.t('Signing in')}
-						{$i18n.t('to')}
-						{$WEBUI_NAME}
-					</div>
-				</div>
-			{:else}
-				<div class=" my-auto pb-10 w-full">
-				<form
-					class=" flex flex-col justify-center bg-white py-6 sm:py-16 px-6 sm:px-16 rounded-2xl"
-					on:submit|preventDefault={() => {
-						submitHandler();
-					}}
-				>
-					<div class=" text-xl sm:text-2xl font-bold">
-						{mode === 'signin' ? $i18n.t('Sign in') : $i18n.t('Sign up')}
-						{$i18n.t('to')}
-						{$WEBUI_NAME}
-					</div>
-
-					{#if mode === 'signup' && ($config?.is_local ?? true)}
-						<div class=" mt-1 text-xs font-medium text-gray-500">
-							ⓘ {$WEBUI_NAME}
-							{$i18n.t(
-								'does not make any external connections, and your data stays securely on your locally hosted server.'
-							)}
-=======
 			{#if $config?.trusted_header_auth ?? false}
 				<div class=" my-auto pb-10 w-full">
 					<div
@@ -152,10 +122,9 @@
 							{mode === 'signin' ? $i18n.t('Sign in') : $i18n.t('Sign up')}
 							{$i18n.t('to')}
 							{$WEBUI_NAME}
->>>>>>> 150152dd
-						</div>
-
-						{#if mode === 'signup'}
+						</div>
+
+						{#if mode === 'signup' && ($config?.is_local ?? true)}
 							<div class=" mt-1 text-xs font-medium text-gray-500">
 								ⓘ {$WEBUI_NAME}
 								{$i18n.t(
@@ -234,14 +203,8 @@
 								</button>
 							</div>
 						</div>
-<<<<<<< HEAD
-					</div>
-				</form>
-			</div>
-=======
 					</form>
 				</div>
->>>>>>> 150152dd
 			{/if}
 		</div>
 	</div>
